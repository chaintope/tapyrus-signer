// Copyright (c) 2011-2018 The Bitcoin Core developers
// Copyright (c) 2019 Chaintope Inc.
// Distributed under the MIT software license, see the accompanying
// file COPYING or http://www.opensource.org/licenses/mit-license.php.

#include <test/data/script_tests.json.h>

#include <core_io.h>
#include <key.h>
#include <keystore.h>
#include <policy/policy.h>
#include <rpc/server.h>
#include <script/script.h>
#include <script/script_error.h>
#include <script/sign.h>
#include <test/test_tapyrus.h>
#include <util.h>
#include <utilstrencodings.h>

#if defined(HAVE_CONSENSUS_LIB)
#include <script/tapyrusconsensus.h>
#endif

#include <fstream>
#include <stdint.h>
#include <string>
#include <vector>

#include <boost/test/unit_test.hpp>

#include <univalue.h>

// Uncomment if you want to output updated JSON tests.
// #define UPDATE_JSON_TESTS

static const unsigned int stdFlags = STANDARD_SCRIPT_VERIFY_FLAGS;
static const unsigned int mndFlags = STANDARD_NOT_MANDATORY_VERIFY_FLAGS;

unsigned int ParseScriptFlags(std::string strFlags);
std::string FormatScriptFlags(unsigned int flags);

UniValue
read_json(const std::string& jsondata)
{
    UniValue v;

    if (!v.read(jsondata) || !v.isArray()) {
        BOOST_ERROR("Parse error.");
        return UniValue(UniValue::VARR);
    }
    return v.get_array();
}

struct ScriptErrorDesc {
    ScriptError_t err;
    const char* name;
};

static ScriptErrorDesc script_errors[] = {
    {SCRIPT_ERR_OK, "OK"},
    {SCRIPT_ERR_UNKNOWN_ERROR, "UNKNOWN_ERROR"},
    {SCRIPT_ERR_EVAL_FALSE, "EVAL_FALSE"},
    {SCRIPT_ERR_OP_RETURN, "OP_RETURN"},
    {SCRIPT_ERR_SCRIPT_SIZE, "SCRIPT_SIZE"},
    {SCRIPT_ERR_PUSH_SIZE, "PUSH_SIZE"},
    {SCRIPT_ERR_OP_COUNT, "OP_COUNT"},
    {SCRIPT_ERR_STACK_SIZE, "STACK_SIZE"},
    {SCRIPT_ERR_SIG_COUNT, "SIG_COUNT"},
    {SCRIPT_ERR_PUBKEY_COUNT, "PUBKEY_COUNT"},
    {SCRIPT_ERR_VERIFY, "VERIFY"},
    {SCRIPT_ERR_EQUALVERIFY, "EQUALVERIFY"},
    {SCRIPT_ERR_CHECKMULTISIGVERIFY, "CHECKMULTISIGVERIFY"},
    {SCRIPT_ERR_CHECKSIGVERIFY, "CHECKSIGVERIFY"},
    {SCRIPT_ERR_NUMEQUALVERIFY, "NUMEQUALVERIFY"},
    {SCRIPT_ERR_CHECKDATASIGVERIFY, "CHECKDATASIGVERIFY"},
    {SCRIPT_ERR_BAD_OPCODE, "BAD_OPCODE"},
    {SCRIPT_ERR_DISABLED_OPCODE, "DISABLED_OPCODE"},
    {SCRIPT_ERR_INVALID_STACK_OPERATION, "INVALID_STACK_OPERATION"},
    {SCRIPT_ERR_INVALID_ALTSTACK_OPERATION, "INVALID_ALTSTACK_OPERATION"},
    {SCRIPT_ERR_UNBALANCED_CONDITIONAL, "UNBALANCED_CONDITIONAL"},
    {SCRIPT_ERR_MIXED_SCHEME_MULTISIG, "MIXED_SCHEME_MULTISIG"},
    {SCRIPT_ERR_NEGATIVE_LOCKTIME, "NEGATIVE_LOCKTIME"},
    {SCRIPT_ERR_UNSATISFIED_LOCKTIME, "UNSATISFIED_LOCKTIME"},
    {SCRIPT_ERR_SIG_HASHTYPE, "SIG_HASHTYPE"},
    {SCRIPT_ERR_SIG_DER, "SIG_DER"},
    {SCRIPT_ERR_MINIMALDATA, "MINIMALDATA"},
    {SCRIPT_ERR_SIG_PUSHONLY, "SIG_PUSHONLY"},
    {SCRIPT_ERR_SIG_HIGH_S, "SIG_HIGH_S"},
    {SCRIPT_ERR_SIG_NULLDUMMY, "SIG_NULLDUMMY"},
    {SCRIPT_ERR_PUBKEYTYPE, "PUBKEYTYPE"},
    {SCRIPT_ERR_CLEANSTACK, "CLEANSTACK"},
    {SCRIPT_ERR_MINIMALIF, "MINIMALIF"},
    {SCRIPT_ERR_SIG_NULLFAIL, "NULLFAIL"},
    {SCRIPT_ERR_DISCOURAGE_UPGRADABLE_NOPS, "DISCOURAGE_UPGRADABLE_NOPS"},
    {SCRIPT_ERR_DISCOURAGE_UPGRADABLE_WITNESS_PROGRAM, "DISCOURAGE_UPGRADABLE_WITNESS_PROGRAM"},
    {SCRIPT_ERR_WITNESS_PROGRAM_WRONG_LENGTH, "WITNESS_PROGRAM_WRONG_LENGTH"},
    {SCRIPT_ERR_WITNESS_PROGRAM_WITNESS_EMPTY, "WITNESS_PROGRAM_WITNESS_EMPTY"},
    {SCRIPT_ERR_WITNESS_PROGRAM_MISMATCH, "WITNESS_PROGRAM_MISMATCH"},
    {SCRIPT_ERR_WITNESS_MALLEATED, "WITNESS_MALLEATED"},
    {SCRIPT_ERR_WITNESS_MALLEATED_P2SH, "WITNESS_MALLEATED_P2SH"},
    {SCRIPT_ERR_WITNESS_UNEXPECTED, "WITNESS_UNEXPECTED"},
    {SCRIPT_ERR_WITNESS_PUBKEYTYPE, "WITNESS_PUBKEYTYPE"},
    {SCRIPT_ERR_OP_CODESEPARATOR, "OP_CODESEPARATOR"},
    {SCRIPT_ERR_SIG_FINDANDDELETE, "SIG_FINDANDDELETE"},
};

static const char* FormatScriptError(ScriptError_t err)
{
    for (unsigned int i = 0; i < ARRAYLEN(script_errors); ++i)
        if (script_errors[i].err == err)
            return script_errors[i].name;
    BOOST_ERROR("Unknown scripterror enumeration value, update script_errors in script_tests.cpp.");
    return "";
}

static ScriptError_t ParseScriptError(const std::string& name)
{
    for (unsigned int i = 0; i < ARRAYLEN(script_errors); ++i)
        if (script_errors[i].name == name)
            return script_errors[i].err;
    BOOST_ERROR("Unknown scripterror \"" << name << "\" in test description");
    return SCRIPT_ERR_UNKNOWN_ERROR;
}

BOOST_FIXTURE_TEST_SUITE(script_tests, BasicTestingSetup)

CMutableTransaction BuildCreditingTransaction(const CScript& scriptPubKey, int nValue = 0)
{
    CMutableTransaction txCredit;
    txCredit.nVersion = 1;
    txCredit.nLockTime = 0;
    txCredit.vin.resize(1);
    txCredit.vout.resize(1);
    txCredit.vin[0].prevout.SetNull();
    txCredit.vin[0].scriptSig = CScript() << CScriptNum(0) << CScriptNum(0);
    txCredit.vin[0].nSequence = CTxIn::SEQUENCE_FINAL;
    txCredit.vout[0].scriptPubKey = scriptPubKey;
    txCredit.vout[0].nValue = nValue;

    return txCredit;
}

CMutableTransaction BuildSpendingTransaction(const CScript& scriptSig, const CScriptWitness& scriptWitness, const CTransaction& txCredit)
{
    CMutableTransaction txSpend;
    txSpend.nVersion = 1;
    txSpend.nLockTime = 0;
    txSpend.vin.resize(1);
    txSpend.vout.resize(1);
    txSpend.vin[0].scriptWitness = scriptWitness;
    txSpend.vin[0].prevout.hashMalFix = txCredit.GetHashMalFix();
    txSpend.vin[0].prevout.n = 0;
    txSpend.vin[0].scriptSig = scriptSig;
    txSpend.vin[0].nSequence = CTxIn::SEQUENCE_FINAL;
    txSpend.vout[0].scriptPubKey = CScript();
    txSpend.vout[0].nValue = txCredit.vout[0].nValue;

    return txSpend;
}

void DoTest(const CScript& scriptPubKey, const CScript& scriptSig, const CScriptWitness& scriptWitness, int flags, const std::string& message, int scriptError, CAmount nValue = 0)
{
    bool expect = (scriptError == SCRIPT_ERR_OK);
    if (flags & SCRIPT_VERIFY_CLEANSTACK) {
        flags |= SCRIPT_VERIFY_WITNESS;
    }
    ScriptError err;
    const CTransaction txCredit{BuildCreditingTransaction(scriptPubKey, nValue)};
    CMutableTransaction tx = BuildSpendingTransaction(scriptSig, scriptWitness, txCredit);
    CMutableTransaction tx2 = tx;
    BOOST_CHECK_MESSAGE(VerifyScript(scriptSig, scriptPubKey, &scriptWitness, flags, MutableTransactionSignatureChecker(&tx, 0, txCredit.vout[0].nValue), &err) == expect, message);
    BOOST_CHECK_MESSAGE(err == scriptError, std::string(FormatScriptError(err)) + " where " + std::string(FormatScriptError((ScriptError_t)scriptError)) + " expected: " + message);

    // Verify that removing flags from a passing test or adding flags to a failing test does not change the result.
    constexpr unsigned int test_flags_list[] = {SCRIPT_VERIFY_NONE,
        SCRIPT_VERIFY_SIGPUSHONLY,
        SCRIPT_VERIFY_DISCOURAGE_UPGRADABLE_NOPS,
        SCRIPT_VERIFY_CLEANSTACK,
        //SCRIPT_VERIFY_WITNESS,
        SCRIPT_VERIFY_DISCOURAGE_UPGRADABLE_WITNESS_PROGRAM,
        SCRIPT_VERIFY_MINIMALIF,
        SCRIPT_VERIFY_NULLFAIL,
        SCRIPT_VERIFY_WITNESS_PUBKEYTYPE,
        SCRIPT_VERIFY_CONST_SCRIPTCODE};
    // If we add many more flags, this loop can get too expensive, but we can
    // rewrite in the future to randomly pick a set of flags to evaluate.
    for (auto extra_flags: test_flags_list) {
        int combined_flags = expect ? (flags & ~extra_flags) : (flags | extra_flags);
        // Weed out some invalid flag combinations.
        //if (combined_flags & SCRIPT_VERIFY_CLEANSTACK && ~combined_flags & ( SCRIPT_VERIFY_WITNESS)) continue;

        BOOST_CHECK_MESSAGE(VerifyScript(scriptSig, scriptPubKey, &scriptWitness, combined_flags, MutableTransactionSignatureChecker(&tx, 0, txCredit.vout[0].nValue), &err) == expect, message + strprintf(" (with flags %x)", combined_flags));
    }

#if defined(HAVE_CONSENSUS_LIB)
    CDataStream stream(SER_NETWORK, PROTOCOL_VERSION);
    stream << tx2;
    int libconsensus_flags = flags & bitcoinconsensus_SCRIPT_FLAGS_VERIFY_ALL;
    if (libconsensus_flags == flags) {
        BOOST_CHECK_MESSAGE(bitcoinconsensus_verify_script_with_amount(scriptPubKey.data(), scriptPubKey.size(), 0, (const unsigned char*)&stream[0], stream.size(), 0, libconsensus_flags, nullptr) == expect, message);
        BOOST_CHECK_MESSAGE(bitcoinconsensus_verify_script(scriptPubKey.data(), scriptPubKey.size(), (const unsigned char*)&stream[0], stream.size(), 0, libconsensus_flags, nullptr) == expect, message);
    }
#endif
}

void static NegateSignatureS(std::vector<unsigned char>& vchSig)
{
    // Parse the signature.
    std::vector<unsigned char> r, s;
    r = std::vector<unsigned char>(vchSig.begin() + 4, vchSig.begin() + 4 + vchSig[3]);
    s = std::vector<unsigned char>(vchSig.begin() + 6 + vchSig[3], vchSig.begin() + 6 + vchSig[3] + vchSig[5 + vchSig[3]]);

    // Really ugly to implement mod-n negation here, but it would be feature creep to expose such functionality from libsecp256k1.
    static const unsigned char order[33] = {
        0x00,
        0xFF, 0xFF, 0xFF, 0xFF, 0xFF, 0xFF, 0xFF, 0xFF,
        0xFF, 0xFF, 0xFF, 0xFF, 0xFF, 0xFF, 0xFF, 0xFE,
        0xBA, 0xAE, 0xDC, 0xE6, 0xAF, 0x48, 0xA0, 0x3B,
        0xBF, 0xD2, 0x5E, 0x8C, 0xD0, 0x36, 0x41, 0x41};
    while (s.size() < 33) {
        s.insert(s.begin(), 0x00);
    }
    int carry = 0;
    for (int p = 32; p >= 1; p--) {
        int n = (int)order[p] - s[p] - carry;
        s[p] = (n + 256) & 0xFF;
        carry = (n < 0);
    }
    assert(carry == 0);
    if (s.size() > 1 && s[0] == 0 && s[1] < 0x80) {
        s.erase(s.begin());
    }

    // Reconstruct the signature.
    vchSig.clear();
    vchSig.push_back(0x30);
    vchSig.push_back(4 + r.size() + s.size());
    vchSig.push_back(0x02);
    vchSig.push_back(r.size());
    vchSig.insert(vchSig.end(), r.begin(), r.end());
    vchSig.push_back(0x02);
    vchSig.push_back(s.size());
    vchSig.insert(vchSig.end(), s.begin(), s.end());
}

namespace {
const unsigned char vchKey0[32] = {0, 0, 0, 0, 0, 0, 0, 0, 0, 0, 0, 0, 0, 0, 0, 0, 0, 0, 0, 0, 0, 0, 0, 0, 0, 0, 0, 0, 0, 0, 0, 1};
const unsigned char vchKey1[32] = {0, 0, 0, 0, 0, 0, 0, 0, 0, 0, 0, 0, 0, 0, 0, 0, 0, 0, 0, 0, 0, 0, 0, 0, 0, 0, 0, 0, 0, 0, 1, 0};
const unsigned char vchKey2[32] = {0, 0, 0, 0, 0, 0, 0, 0, 0, 0, 0, 0, 0, 0, 0, 0, 0, 0, 0, 0, 0, 0, 0, 0, 0, 0, 0, 0, 0, 1, 0, 0};

struct KeyData {
    CKey key0, key0C, key1, key1C, key2, key2C;
    CPubKey pubkey0, pubkey0C, pubkey0H;
    CPubKey pubkey1, pubkey1C;
    CPubKey pubkey2, pubkey2C;

    KeyData()
    {
        key0.Set(vchKey0, vchKey0 + 32, false);
        key0C.Set(vchKey0, vchKey0 + 32, true);
        pubkey0 = key0.GetPubKey();
        pubkey0H = key0.GetPubKey();
        pubkey0C = key0C.GetPubKey();
        *const_cast<unsigned char*>(&pubkey0H[0]) = 0x06 | (pubkey0H[64] & 1);

        key1.Set(vchKey1, vchKey1 + 32, false);
        key1C.Set(vchKey1, vchKey1 + 32, true);
        pubkey1 = key1.GetPubKey();
        pubkey1C = key1C.GetPubKey();

        key2.Set(vchKey2, vchKey2 + 32, false);
        key2C.Set(vchKey2, vchKey2 + 32, true);
        pubkey2 = key2.GetPubKey();
        pubkey2C = key2C.GetPubKey();
    }
};

enum class WitnessMode {
    NONE,
    PKH,
    SH
};

class TestBuilder
{
private:
    //! Actually executed script
    CScript script;
    //! The P2SH redeemscript
    CScript redeemscript;
    //! The Witness embedded script
    CScript witscript;
    CScriptWitness scriptWitness;
    CTransactionRef creditTx;
    CMutableTransaction spendTx;
    bool havePush;
    std::vector<unsigned char> push;
    std::string comment;
    int flags;
    int scriptError;
    CAmount nValue;

    void DoPush()
    {
        if (havePush) {
            spendTx.vin[0].scriptSig << push;
            havePush = false;
        }
    }

    void DoPush(const std::vector<unsigned char>& data)
    {
        DoPush();
        push = data;
        havePush = true;
    }


public:
    TestBuilder(const CScript& script_, const std::string& comment_, int flags_, bool P2SH = false, WitnessMode wm = WitnessMode::NONE, int witnessversion = 0, CAmount nValue_ = 0) : script(script_), havePush(false), comment(comment_), flags(flags_), scriptError(SCRIPT_ERR_OK), nValue(nValue_)
    {
        CScript scriptPubKey = script;
        if (wm == WitnessMode::PKH) {
            uint160 hash;
            CHash160().Write(&script[1], script.size() - 1).Finalize(hash.begin());
            script = CScript() << OP_DUP << OP_HASH160 << ToByteVector(hash) << OP_EQUALVERIFY << OP_CHECKSIG;
            scriptPubKey = CScript() << witnessversion << ToByteVector(hash);
        } else if (wm == WitnessMode::SH) {
            witscript = scriptPubKey;
            uint256 hash;
            CSHA256().Write(&witscript[0], witscript.size()).Finalize(hash.begin());
            scriptPubKey = CScript() << witnessversion << ToByteVector(hash);
        }
        if (P2SH) {
            redeemscript = scriptPubKey;
            scriptPubKey = CScript() << OP_HASH160 << ToByteVector(CScriptID(redeemscript)) << OP_EQUAL;
        }
        creditTx = MakeTransactionRef(BuildCreditingTransaction(scriptPubKey, nValue));
        spendTx = BuildSpendingTransaction(CScript(), CScriptWitness(), *creditTx);
    }

    TestBuilder& ScriptError(ScriptError_t err)
    {
        scriptError = err;
        return *this;
    }

    TestBuilder& Add(const CScript& _script)
    {
        DoPush();
        spendTx.vin[0].scriptSig += _script;
        return *this;
    }

    TestBuilder& Num(int num)
    {
        DoPush();
        spendTx.vin[0].scriptSig << num;
        return *this;
    }

    TestBuilder& Push(const std::string& hex)
    {
        DoPush(ParseHex(hex));
        return *this;
    }

    TestBuilder& Push(const CScript& _script)
    {
        DoPush(std::vector<unsigned char>(_script.begin(), _script.end()));
        return *this;
    }

    TestBuilder& PushSig(const CKey& key, SignatureScheme scheme, int nHashType = SIGHASH_ALL, unsigned int lenR = 32, unsigned int lenS = 32, SigVersion sigversion = SigVersion::BASE, CAmount amount = 0)
    {
        uint256 hash = SignatureHash(script, spendTx, 0, nHashType, amount, sigversion);

        std::vector<unsigned char> vchSig, r, s;
        uint32_t iter = 0;
        do {
<<<<<<< HEAD
            key.Sign_ECDSA(hash, vchSig, false, iter++);
=======
            if(scheme == SignatureScheme::ECDSA)
                key.Sign_ECDSA(hash, vchSig, false, iter++);
            else
                key.Sign_Schnorr(hash, vchSig, iter++);
>>>>>>> a41c147f
            if ((lenS == 33) != (vchSig[5 + vchSig[3]] == 33)) {
                NegateSignatureS(vchSig);
            }
            r = std::vector<unsigned char>(vchSig.begin() + 4, vchSig.begin() + 4 + vchSig[3]);
            s = std::vector<unsigned char>(vchSig.begin() + 6 + vchSig[3], vchSig.begin() + 6 + vchSig[3] + vchSig[5 + vchSig[3]]);
        } while (lenR != r.size() || lenS != s.size());

        vchSig.push_back(static_cast<unsigned char>(nHashType));
        DoPush(vchSig);
        return *this;
    }

    TestBuilder& PushDataSig(const CKey& key, SignatureScheme scheme, const std::vector<uint8_t>& data, unsigned int lenR = 32, unsigned int lenS = 32)
    {
        std::vector<unsigned char> vchHash(32);
        CSHA256().Write(data.data(), data.size()).Finalize(vchHash.data());

        uint256 messageHash(vchHash);
        ;
        std::vector<uint8_t> vchSig, r, s;
        uint32_t iter = 0;
        do {
<<<<<<< HEAD
            key.Sign_ECDSA(messageHash, vchSig, iter++);
=======
            if(scheme == SignatureScheme::ECDSA)
                key.Sign_ECDSA(messageHash, vchSig, iter++);
            else
                key.Sign_Schnorr(messageHash, vchSig, iter++);
>>>>>>> a41c147f
            if ((lenS == 33) != (vchSig[5 + vchSig[3]] == 33)) {
                NegateSignatureS(vchSig);
            }

            r = std::vector<uint8_t>(vchSig.begin() + 4,
                vchSig.begin() + 4 + vchSig[3]);
            s = std::vector<uint8_t>(vchSig.begin() + 6 + vchSig[3],
                vchSig.begin() + 6 + vchSig[3] +
                    vchSig[5 + vchSig[3]]);
        } while (lenR != r.size() || lenS != s.size());

        DoPush(vchSig);
        return *this;
    }

    TestBuilder& PushWitSig(const CKey& key, CAmount amount = -1, int nHashType = SIGHASH_ALL, unsigned int lenR = 32, unsigned int lenS = 32, SigVersion sigversion = SigVersion::WITNESS_V0)
    {
        if (amount == -1)
            amount = nValue;
        return PushSig(key, SignatureScheme::ECDSA, nHashType, lenR, lenS, sigversion, amount).AsWit();
    }

    TestBuilder& Push(const CPubKey& pubkey)
    {
        DoPush(std::vector<unsigned char>(pubkey.begin(), pubkey.end()));
        return *this;
    }

    TestBuilder& PushRedeem()
    {
        DoPush(std::vector<unsigned char>(redeemscript.begin(), redeemscript.end()));
        return *this;
    }

    TestBuilder& PushWitRedeem()
    {
        DoPush(std::vector<unsigned char>(witscript.begin(), witscript.end()));
        return AsWit();
    }

    TestBuilder& EditPush(unsigned int pos, const std::string& hexin, const std::string& hexout)
    {
        assert(havePush);
        std::vector<unsigned char> datain = ParseHex(hexin);
        std::vector<unsigned char> dataout = ParseHex(hexout);
        assert(pos + datain.size() <= push.size());
        BOOST_CHECK_MESSAGE(std::vector<unsigned char>(push.begin() + pos, push.begin() + pos + datain.size()) == datain, comment);
        push.erase(push.begin() + pos, push.begin() + pos + datain.size());
        push.insert(push.begin() + pos, dataout.begin(), dataout.end());
        return *this;
    }

    TestBuilder& DamagePush(unsigned int pos)
    {
        assert(havePush);
        assert(pos < push.size());
        push[pos] ^= 1;
        return *this;
    }

    TestBuilder& Test()
    {
        TestBuilder copy = *this; // Make a copy so we can rollback the push.
        DoPush();
        DoTest(creditTx->vout[0].scriptPubKey, spendTx.vin[0].scriptSig, scriptWitness, flags, comment, scriptError, nValue);
        *this = copy;
        return *this;
    }

    TestBuilder& AsWit()
    {
        assert(havePush);
        scriptWitness.stack.push_back(push);
        havePush = false;
        return *this;
    }

    UniValue GetJSON()
    {
        DoPush();
        UniValue array(UniValue::VARR);
        if (!scriptWitness.stack.empty()) {
            UniValue wit(UniValue::VARR);
            for (unsigned i = 0; i < scriptWitness.stack.size(); i++) {
                wit.push_back(HexStr(scriptWitness.stack[i]));
            }
            wit.push_back(ValueFromAmount(nValue));
            array.push_back(wit);
        }
        array.push_back(FormatScript(spendTx.vin[0].scriptSig));
        array.push_back(FormatScript(creditTx->vout[0].scriptPubKey));
        array.push_back(FormatScriptFlags(flags));
        array.push_back(FormatScriptError((ScriptError_t)scriptError));
        array.push_back(comment);
        return array;
    }

    std::string GetComment() const
    {
        return comment;
    }
};

std::string JSONPrettyPrint(const UniValue& univalue)
{
    std::string ret = univalue.write(4);
    // Workaround for libunivalue pretty printer, which puts a space between commas and newlines
    size_t pos = 0;
    while ((pos = ret.find(" \n", pos)) != std::string::npos) {
        ret.replace(pos, 2, "\n");
        pos++;
    }
    return ret;
}
} // namespace

BOOST_AUTO_TEST_CASE(script_build)
{
    const KeyData keys;

    std::vector<TestBuilder> tests;

    tests.push_back(TestBuilder(CScript() << ToByteVector(keys.pubkey0) << OP_CHECKSIG,
        "P2PK ECDSA", 0)
                        .PushSig(keys.key0, SignatureScheme::ECDSA));
    tests.push_back(TestBuilder(CScript() << ToByteVector(keys.pubkey0) << OP_CHECKSIG,
        "P2PK SCHNORR", 0)
                        .PushSig(keys.key0, SignatureScheme::SCHNORR));
    tests.push_back(TestBuilder(CScript() << ToByteVector(keys.pubkey0) << OP_CHECKSIG,
        "P2PK ECDSA, bad sig", 0)
                        .PushSig(keys.key0, SignatureScheme::ECDSA)
                        .DamagePush(10)
                        .ScriptError(SCRIPT_ERR_EVAL_FALSE));
    tests.push_back(TestBuilder(CScript() << ToByteVector(keys.pubkey0) << OP_CHECKSIG,
        "P2PK SCHNORR, bad sig", 0)
                        .PushSig(keys.key0, SignatureScheme::SCHNORR)
                        .DamagePush(10)
                        .ScriptError(SCRIPT_ERR_EVAL_FALSE));
    tests.push_back(TestBuilder(CScript() << OP_DUP << OP_HASH160 << ToByteVector(keys.pubkey1C.GetID()) << OP_EQUALVERIFY << OP_CHECKSIG,
        "P2PKH ECDSA", 0)
                        .PushSig(keys.key1, SignatureScheme::ECDSA)
                        .Push(keys.pubkey1C));
    tests.push_back(TestBuilder(CScript() << OP_DUP << OP_HASH160 << ToByteVector(keys.pubkey1C.GetID()) << OP_EQUALVERIFY << OP_CHECKSIG,
        "P2PKH SCHNORR", 0)
                        .PushSig(keys.key1, SignatureScheme::SCHNORR)
                        .Push(keys.pubkey1C));
    tests.push_back(TestBuilder(CScript() << OP_DUP << OP_HASH160 << ToByteVector(keys.pubkey2C.GetID()) << OP_EQUALVERIFY << OP_CHECKSIG,
        "P2PKH ECDSA, bad pubkey", 0)
                        .PushSig(keys.key2, SignatureScheme::ECDSA)
                        .Push(keys.pubkey2C)
                        .DamagePush(5)
                        .ScriptError(SCRIPT_ERR_EQUALVERIFY));
    tests.push_back(TestBuilder(CScript() << OP_DUP << OP_HASH160 << ToByteVector(keys.pubkey2C.GetID()) << OP_EQUALVERIFY << OP_CHECKSIG,
        "P2PKH SCHNORR, bad pubkey", 0)
                        .PushSig(keys.key2, SignatureScheme::SCHNORR)
                        .Push(keys.pubkey2C)
                        .DamagePush(5)
                        .ScriptError(SCRIPT_ERR_EQUALVERIFY));
    tests.push_back(TestBuilder(CScript() << ToByteVector(keys.pubkey1) << OP_CHECKSIG,
        "P2PK ECDSA anyonecanpay", 0)
                        .PushSig(keys.key1, SignatureScheme::ECDSA, SIGHASH_ALL | SIGHASH_ANYONECANPAY));
    tests.push_back(TestBuilder(CScript() << ToByteVector(keys.pubkey1) << OP_CHECKSIG,
        "P2PK SCHNORR anyonecanpay", 0)
                        .PushSig(keys.key1, SignatureScheme::SCHNORR, SIGHASH_ALL | SIGHASH_ANYONECANPAY));
    tests.push_back(TestBuilder(CScript() << ToByteVector(keys.pubkey1) << OP_CHECKSIG,
        "P2PK ECDSA anyonecanpay marked with normal hashtype", 0)
                        .PushSig(keys.key1, SignatureScheme::ECDSA, SIGHASH_ALL | SIGHASH_ANYONECANPAY)
                        .EditPush(70, "81", "01")
                        .ScriptError(SCRIPT_ERR_EVAL_FALSE));
    tests.push_back(TestBuilder(CScript() << ToByteVector(keys.pubkey1) << OP_CHECKSIG,
        "P2PK SCHNORR anyonecanpay marked with normal hashtype", 0)
                        .PushSig(keys.key1, SignatureScheme::SCHNORR, SIGHASH_ALL | SIGHASH_ANYONECANPAY)
                        .EditPush(70, "81", "01")
                        .ScriptError(SCRIPT_ERR_EVAL_FALSE));
    tests.push_back(TestBuilder(CScript() << ToByteVector(keys.pubkey0C) << OP_CHECKSIG,
        "P2SH(P2PK) ECDSA", SCRIPT_VERIFY_NONE, true)
                        .PushSig(keys.key0, SignatureScheme::ECDSA)
                        .PushRedeem());
    tests.push_back(TestBuilder(CScript() << ToByteVector(keys.pubkey0C) << OP_CHECKSIG,
        "P2SH(P2PK) SCHNORR", SCRIPT_VERIFY_NONE, true)
                        .PushSig(keys.key0, SignatureScheme::SCHNORR)
                        .PushRedeem());
    tests.push_back(TestBuilder(CScript() << ToByteVector(keys.pubkey0C) << OP_CHECKSIG,
        "P2SH(P2PK) ECDSA, bad redeemscript", SCRIPT_VERIFY_NONE, true)
                        .PushSig(keys.key0, SignatureScheme::ECDSA)
                        .PushRedeem()
                        .DamagePush(10)
                        .ScriptError(SCRIPT_ERR_EVAL_FALSE));
    tests.push_back(TestBuilder(CScript() << ToByteVector(keys.pubkey0C) << OP_CHECKSIG,
        "P2SH(P2PK) SCHNORR, bad redeemscript", SCRIPT_VERIFY_NONE, true)
                        .PushSig(keys.key0, SignatureScheme::SCHNORR)
                        .PushRedeem()
                        .DamagePush(10)
                        .ScriptError(SCRIPT_ERR_EVAL_FALSE));
    tests.push_back(TestBuilder(CScript() << OP_DUP << OP_HASH160 << ToByteVector(keys.pubkey0.GetID()) << OP_EQUALVERIFY << OP_CHECKSIG,
        "P2SH(P2PKH) ECDSA", SCRIPT_VERIFY_NONE, true)
                        .PushSig(keys.key0, SignatureScheme::ECDSA)
                        .Push(keys.pubkey0)
                        .PushRedeem());
    tests.push_back(TestBuilder(CScript() << OP_DUP << OP_HASH160 << ToByteVector(keys.pubkey0.GetID()) << OP_EQUALVERIFY << OP_CHECKSIG,
        "P2SH(P2PKH) SCHNORR", SCRIPT_VERIFY_NONE, true)
                        .PushSig(keys.key0, SignatureScheme::SCHNORR)
                        .Push(keys.pubkey0)
                        .PushRedeem());
    tests.push_back(TestBuilder(CScript() << OP_DUP << OP_HASH160 << ToByteVector(keys.pubkey1.GetID()) << OP_EQUALVERIFY << OP_CHECKSIG,
        "P2SH(P2PKH) ECDSA, bad sig", SCRIPT_VERIFY_NONE, true)
                        .PushSig(keys.key0, SignatureScheme::ECDSA)
                        .DamagePush(10)
                        .PushRedeem()
                        .ScriptError(SCRIPT_ERR_EQUALVERIFY));
    tests.push_back(TestBuilder(CScript() << OP_DUP << OP_HASH160 << ToByteVector(keys.pubkey1.GetID()) << OP_EQUALVERIFY << OP_CHECKSIG,
        "P2SH(P2PKH) SCHNORR, bad sig", SCRIPT_VERIFY_NONE, true)
                        .PushSig(keys.key0, SignatureScheme::SCHNORR)
                        .DamagePush(10)
                        .PushRedeem()
                        .ScriptError(SCRIPT_ERR_EQUALVERIFY));
    tests.push_back(TestBuilder(CScript() << OP_3 << ToByteVector(keys.pubkey0C) << ToByteVector(keys.pubkey1C) << ToByteVector(keys.pubkey2C) << OP_3 << OP_CHECKMULTISIG,
        "3-of-3 ECDSA", 0)
                        .Num(0)
                        .PushSig(keys.key0, SignatureScheme::ECDSA)
                        .PushSig(keys.key1, SignatureScheme::ECDSA)
                        .PushSig(keys.key2, SignatureScheme::ECDSA));
    tests.push_back(TestBuilder(CScript() << OP_3 << ToByteVector(keys.pubkey0C) << ToByteVector(keys.pubkey1C) << ToByteVector(keys.pubkey2C) << OP_3 << OP_CHECKMULTISIG,
        "3-of-3 SCHNORR", 0)
                        .Num(0)
                        .PushSig(keys.key0, SignatureScheme::SCHNORR)
                        .PushSig(keys.key1, SignatureScheme::SCHNORR)
                        .PushSig(keys.key2, SignatureScheme::SCHNORR));
    tests.push_back(TestBuilder(CScript() << OP_3 << ToByteVector(keys.pubkey0C) << ToByteVector(keys.pubkey1C) << ToByteVector(keys.pubkey2C) << OP_3 << OP_CHECKMULTISIG,
        "3-of-3 MIXED", 0)
                        .Num(0)
                        .PushSig(keys.key0, SignatureScheme::ECDSA)
                        .PushSig(keys.key1, SignatureScheme::SCHNORR)
                        .PushSig(keys.key2, SignatureScheme::SCHNORR)
                        .ScriptError(SCRIPT_ERR_MIXED_MODE_MULTISIG));
    tests.push_back(TestBuilder(CScript() << OP_3 << ToByteVector(keys.pubkey0C) << ToByteVector(keys.pubkey1C) << ToByteVector(keys.pubkey2C) << OP_3 << OP_CHECKMULTISIG,
        "3-of-3 ECDSA, 2 sigs", 0)
                        .Num(0)
                        .PushSig(keys.key0, SignatureScheme::ECDSA)
                        .PushSig(keys.key1, SignatureScheme::ECDSA)
                        .Num(0)
                        .ScriptError(SCRIPT_ERR_EVAL_FALSE));
    tests.push_back(TestBuilder(CScript() << OP_3 << ToByteVector(keys.pubkey0C) << ToByteVector(keys.pubkey1C) << ToByteVector(keys.pubkey2C) << OP_3 << OP_CHECKMULTISIG,
        "3-of-3 SCHNORR, 2 sigs", 0)
                        .Num(0)
                        .PushSig(keys.key0, SignatureScheme::SCHNORR)
                        .PushSig(keys.key1, SignatureScheme::SCHNORR)
                        .Num(0)
                        .ScriptError(SCRIPT_ERR_EVAL_FALSE));
    tests.push_back(TestBuilder(CScript() << OP_3 << ToByteVector(keys.pubkey0C) << ToByteVector(keys.pubkey1C) << ToByteVector(keys.pubkey2C) << OP_3 << OP_CHECKMULTISIG,
        "3-of-3 MIXED, 2 sigs", 0)
                        .Num(0)
                        .PushSig(keys.key0, SignatureScheme::ECDSA)
                        .PushSig(keys.key1, SignatureScheme::SCHNORR)
                        .Num(0)
                        .ScriptError(SCRIPT_ERR_MIXED_MODE_MULTISIG));
    tests.push_back(TestBuilder(CScript() << OP_2 << ToByteVector(keys.pubkey0C) << ToByteVector(keys.pubkey1C) << ToByteVector(keys.pubkey2C) << OP_3 << OP_CHECKMULTISIG,
        "P2SH(2-of-3) ECDSA", SCRIPT_VERIFY_NONE, true)
                        .Num(0)
                        .PushSig(keys.key1, SignatureScheme::ECDSA)
                        .PushSig(keys.key2, SignatureScheme::ECDSA)
                        .PushRedeem());
    tests.push_back(TestBuilder(CScript() << OP_2 << ToByteVector(keys.pubkey0C) << ToByteVector(keys.pubkey1C) << ToByteVector(keys.pubkey2C) << OP_3 << OP_CHECKMULTISIG,
        "P2SH(2-of-3) SCHNORR", SCRIPT_VERIFY_NONE, true)
                        .Num(0)
                        .PushSig(keys.key1, SignatureScheme::SCHNORR)
                        .PushSig(keys.key2, SignatureScheme::SCHNORR)
                        .PushRedeem());
    tests.push_back(TestBuilder(CScript() << OP_2 << ToByteVector(keys.pubkey0C) << ToByteVector(keys.pubkey1C) << ToByteVector(keys.pubkey2C) << OP_3 << OP_CHECKMULTISIG,
        "P2SH(2-of-3) MIXED", SCRIPT_VERIFY_NONE, true)
                        .Num(0)
                        .PushSig(keys.key1, SignatureScheme::ECDSA)
                        .PushSig(keys.key2, SignatureScheme::SCHNORR)
                        .PushRedeem());
    tests.push_back(TestBuilder(CScript() << OP_2 << ToByteVector(keys.pubkey0C) << ToByteVector(keys.pubkey1C) << ToByteVector(keys.pubkey2C) << OP_3 << OP_CHECKMULTISIG,
        "P2SH(2-of-3) ECDSA, 1 sig", SCRIPT_VERIFY_NONE, true)
                        .Num(0)
                        .PushSig(keys.key1, SignatureScheme::ECDSA)
                        .Num(0)
                        .PushRedeem()
                        .ScriptError(SCRIPT_ERR_EVAL_FALSE));
    tests.push_back(TestBuilder(CScript() << OP_2 << ToByteVector(keys.pubkey0C) << ToByteVector(keys.pubkey1C) << ToByteVector(keys.pubkey2C) << OP_3 << OP_CHECKMULTISIG,
        "P2SH(2-of-3) SCHNORR, 1 sig", SCRIPT_VERIFY_NONE, true)
                        .Num(0)
                        .PushSig(keys.key1, SignatureScheme::SCHNORR)
                        .Num(0)
                        .PushRedeem()
                        .ScriptError(SCRIPT_ERR_EVAL_FALSE));
    tests.push_back(TestBuilder(CScript() << ToByteVector(keys.pubkey1C) << OP_CHECKSIG,
        "P2PK ECDSA with too much R padding", SCRIPT_VERIFY_NONE)
                        .PushSig(keys.key1, SignatureScheme::ECDSA, SIGHASH_ALL, 31, 32)
                        .EditPush(1, "43021F", "44022000")
                        .ScriptError(SCRIPT_ERR_SIG_DER));
    tests.push_back(TestBuilder(CScript() << ToByteVector(keys.pubkey1C) << OP_CHECKSIG,
        "P2PK SCHNORR with too much R padding", SCRIPT_VERIFY_NONE)
                        .PushSig(keys.key1, SignatureScheme::SCHNORR, SIGHASH_ALL, 31, 32)
                        .EditPush(1, "43021F", "44022000")
                        .ScriptError(SCRIPT_ERR_SIG_DER));
    tests.push_back(TestBuilder(CScript() << ToByteVector(keys.pubkey1C) << OP_CHECKSIG,
        "P2PK ECDSA with too much S padding", SCRIPT_VERIFY_NONE)
                        .PushSig(keys.key1, SignatureScheme::ECDSA, SIGHASH_ALL)
                        .EditPush(1, "44", "45")
                        .EditPush(37, "20", "2100")
                        .ScriptError(SCRIPT_ERR_SIG_DER));
    tests.push_back(TestBuilder(CScript() << ToByteVector(keys.pubkey1C) << OP_CHECKSIG,
        "P2PK SCHNORR with too much S padding", SCRIPT_VERIFY_NONE)
                        .PushSig(keys.key1, SignatureScheme::SCHNORR, SIGHASH_ALL)
                        .EditPush(1, "44", "45")
                        .EditPush(37, "20", "2100")
                        .ScriptError(SCRIPT_ERR_EVAL_FALSE));
    tests.push_back(TestBuilder(CScript() << ToByteVector(keys.pubkey1C) << OP_CHECKSIG,
        "P2PK ECDSA with too little R padding", SCRIPT_VERIFY_NONE)
                        .PushSig(keys.key1, SignatureScheme::ECDSA, SIGHASH_ALL, 33, 32)
                        .EditPush(1, "45022100", "440220")
                        .ScriptError(SCRIPT_ERR_SIG_DER));
    tests.push_back(TestBuilder(CScript() << ToByteVector(keys.pubkey1C) << OP_CHECKSIG,
        "P2PK SCHNORR with too little R padding", SCRIPT_VERIFY_NONE)
                        .PushSig(keys.key1, SignatureScheme::SCHNORR, SIGHASH_ALL, 33, 32)
                        .EditPush(1, "45022100", "440220")
                        .ScriptError(SCRIPT_ERR_EVAL_FALSE));
    tests.push_back(TestBuilder(CScript() << ToByteVector(keys.pubkey2C) << OP_CHECKSIG << OP_NOT,
        "P2PK ECDSA NOT with bad sig with too much R padding", SCRIPT_VERIFY_NONE)
                        .PushSig(keys.key2, SignatureScheme::ECDSA, SIGHASH_ALL, 31, 32)
                        .EditPush(1, "43021F", "44022000")
                        .DamagePush(10)
                        .ScriptError(SCRIPT_ERR_SIG_DER));
    tests.push_back(TestBuilder(CScript() << ToByteVector(keys.pubkey2C) << OP_CHECKSIG << OP_NOT,
        "P2PK SCHNORR NOT with bad sig with too much R padding", SCRIPT_VERIFY_NONE)
                        .PushSig(keys.key2, SignatureScheme::SCHNORR, SIGHASH_ALL, 31, 32)
                        .EditPush(1, "43021F", "44022000")
                        .DamagePush(10)
                        .ScriptError(SCRIPT_ERR_EVAL_FALSE));
    tests.push_back(TestBuilder(CScript() << ToByteVector(keys.pubkey2C) << OP_CHECKSIG << OP_NOT,
        "P2PK ECDSA NOT with too much R padding", SCRIPT_VERIFY_NONE)
                        .PushSig(keys.key2, SignatureScheme::ECDSA, SIGHASH_ALL, 31, 32)
                        .EditPush(1, "43021F", "44022000")
                        .ScriptError(SCRIPT_ERR_SIG_DER));
    tests.push_back(TestBuilder(CScript() << ToByteVector(keys.pubkey2C) << OP_CHECKSIG << OP_NOT,
        "P2PK SCHNORR NOT with too much R padding", SCRIPT_VERIFY_NONE)
                        .PushSig(keys.key2, SignatureScheme::SCHNORR, SIGHASH_ALL, 31, 32)
                        .EditPush(1, "43021F", "44022000")
                        .ScriptError(SCRIPT_ERR_EVAL_FALSE));
    tests.push_back(TestBuilder(CScript() << ToByteVector(keys.pubkey1C) << OP_CHECKSIG,
        "BIP66 example 1, with ECDSA DERSIG", SCRIPT_VERIFY_NONE)
                        .PushSig(keys.key1, SignatureScheme::ECDSA, SIGHASH_ALL, 33, 32)
                        .EditPush(1, "45022100", "440220")
                        .ScriptError(SCRIPT_ERR_SIG_DER));
    tests.push_back(TestBuilder(CScript() << ToByteVector(keys.pubkey1C) << OP_CHECKSIG,
        "BIP66 example 1, with SCHNORR DERSIG", SCRIPT_VERIFY_NONE)
                        .PushSig(keys.key1, SignatureScheme::SCHNORR, SIGHASH_ALL, 33, 32)
                        .EditPush(1, "45022100", "440220")
                        .ScriptError(SCRIPT_ERR_EVAL_FALSE));
    tests.push_back(TestBuilder(CScript() << ToByteVector(keys.pubkey1C) << OP_CHECKSIG << OP_NOT,
        "BIP66 example 2, with ECDSA DERSIG", SCRIPT_VERIFY_NONE)
                        .PushSig(keys.key1, SignatureScheme::ECDSA, SIGHASH_ALL, 33, 32)
                        .EditPush(1, "45022100", "440220")
                        .ScriptError(SCRIPT_ERR_SIG_DER));
    tests.push_back(TestBuilder(CScript() << ToByteVector(keys.pubkey1C) << OP_CHECKSIG << OP_NOT,
        "BIP66 example 2, with SCHNORR DERSIG", SCRIPT_VERIFY_NONE)
                        .PushSig(keys.key1, SignatureScheme::SCHNORR, SIGHASH_ALL, 33, 32)
                        .EditPush(1, "45022100", "440220")
                        .ScriptError(SCRIPT_ERR_SIG_DER));
    tests.push_back(TestBuilder(CScript() << ToByteVector(keys.pubkey1C) << OP_CHECKSIG,
        "BIP66 example 3, with DERSIG", SCRIPT_VERIFY_NONE)
                        .Num(0)
                        .ScriptError(SCRIPT_ERR_EVAL_FALSE));
    tests.push_back(TestBuilder(CScript() << ToByteVector(keys.pubkey1C) << OP_CHECKSIG << OP_NOT,
        "BIP66 example 4, with DERSIG", SCRIPT_VERIFY_NONE)
                        .Num(0));
    tests.push_back(TestBuilder(CScript() << ToByteVector(keys.pubkey1C) << OP_CHECKSIG,
        "BIP66 example 5, with DERSIG", SCRIPT_VERIFY_NONE)
                        .Num(1)
                        .ScriptError(SCRIPT_ERR_SIG_DER));
    tests.push_back(TestBuilder(CScript() << ToByteVector(keys.pubkey1C) << OP_CHECKSIG << OP_NOT,
        "BIP66 example 6, with DERSIG", SCRIPT_VERIFY_NONE)
                        .Num(1)
                        .ScriptError(SCRIPT_ERR_SIG_DER));
    tests.push_back(TestBuilder(CScript() << OP_2 << ToByteVector(keys.pubkey1C) << ToByteVector(keys.pubkey2C) << OP_2 << OP_CHECKMULTISIG,
        "BIP66 example 7, with ECDSA DERSIG", SCRIPT_VERIFY_NONE)
                        .Num(0)
                        .PushSig(keys.key1, SignatureScheme::ECDSA, SIGHASH_ALL, 33, 32)
                        .EditPush(1, "45022100", "440220")
                        .PushSig(keys.key2, SignatureScheme::ECDSA)
                        .ScriptError(SCRIPT_ERR_SIG_DER));
    tests.push_back(TestBuilder(CScript() << OP_2 << ToByteVector(keys.pubkey1C) << ToByteVector(keys.pubkey2C) << OP_2 << OP_CHECKMULTISIG,
        "BIP66 example 7, with SCHNORR SIG", SCRIPT_VERIFY_NONE)
                        .Num(0)
                        .PushSig(keys.key1, SignatureScheme::SCHNORR, SIGHASH_ALL, 33, 32)
                        .EditPush(1, "45022100", "440220")
                        .PushSig(keys.key2, SignatureScheme::SCHNORR)
                        .ScriptError(SCRIPT_ERR_EVAL_FALSE));
    tests.push_back(TestBuilder(CScript() << OP_2 << ToByteVector(keys.pubkey1C) << ToByteVector(keys.pubkey2C) << OP_2 << OP_CHECKMULTISIG << OP_NOT,
        "BIP66 example 8, with ECDSA DERSIG", SCRIPT_VERIFY_NONE)
                        .Num(0)
                        .PushSig(keys.key1, SignatureScheme::ECDSA, SIGHASH_ALL, 33, 32)
                        .EditPush(1, "45022100", "440220")
                        .PushSig(keys.key2, SignatureScheme::ECDSA)
                        .ScriptError(SCRIPT_ERR_SIG_DER));
    tests.push_back(TestBuilder(CScript() << OP_2 << ToByteVector(keys.pubkey1C) << ToByteVector(keys.pubkey2C) << OP_2 << OP_CHECKMULTISIG << OP_NOT,
        "BIP66 example 8, with SCHNORR SIG", SCRIPT_VERIFY_NONE)
                        .Num(0)
                        .PushSig(keys.key1, SignatureScheme::SCHNORR, SIGHASH_ALL, 33, 32)
                        .EditPush(1, "45022100", "440220")
                        .PushSig(keys.key2, SignatureScheme::SCHNORR)
                        .ScriptError(SCRIPT_ERR_EVAL_FALSE));
    tests.push_back(TestBuilder(CScript() << OP_2 << ToByteVector(keys.pubkey1C) << ToByteVector(keys.pubkey2C) << OP_2 << OP_CHECKMULTISIG,
        "BIP66 example 9, with ECDSA DERSIG", SCRIPT_VERIFY_NONE)
                        .Num(0)
                        .Num(0)
                        .PushSig(keys.key2, SignatureScheme::ECDSA, SIGHASH_ALL, 33, 32)
                        .EditPush(1, "45022100", "440220")
                        .ScriptError(SCRIPT_ERR_SIG_DER));
    tests.push_back(TestBuilder(CScript() << OP_2 << ToByteVector(keys.pubkey1C) << ToByteVector(keys.pubkey2C) << OP_2 << OP_CHECKMULTISIG,
        "BIP66 example 9, with SCHNORR SIG", SCRIPT_VERIFY_NONE)
                        .Num(0)
                        .Num(0)
                        .PushSig(keys.key2, SignatureScheme::SCHNORR, SIGHASH_ALL, 33, 32)
                        .EditPush(1, "45022100", "440220")
                        .ScriptError(SCRIPT_ERR_EVAL_FALSE));
    tests.push_back(TestBuilder(CScript() << OP_2 << ToByteVector(keys.pubkey1C) << ToByteVector(keys.pubkey2C) << OP_2 << OP_CHECKMULTISIG << OP_NOT,
        "BIP66 example 10, with ECDSA DERSIG", SCRIPT_VERIFY_NONE)
                        .Num(0)
                        .Num(0)
                        .PushSig(keys.key2, SignatureScheme::ECDSA, SIGHASH_ALL, 33, 32)
                        .EditPush(1, "45022100", "440220")
                        .ScriptError(SCRIPT_ERR_SIG_DER));
    tests.push_back(TestBuilder(CScript() << OP_2 << ToByteVector(keys.pubkey1C) << ToByteVector(keys.pubkey2C) << OP_2 << OP_CHECKMULTISIG << OP_NOT,
        "BIP66 example 10, with SCHNORR SIG", SCRIPT_VERIFY_NONE)
                        .Num(0)
                        .Num(0)
                        .PushSig(keys.key2, SignatureScheme::SCHNORR, SIGHASH_ALL, 33, 32)
                        .EditPush(1, "45022100", "440220")
                        .ScriptError(SCRIPT_ERR_EVAL_FALSE));
    tests.push_back(TestBuilder(CScript() << OP_2 << ToByteVector(keys.pubkey1C) << ToByteVector(keys.pubkey2C) << OP_2 << OP_CHECKMULTISIG,
        "BIP66 example 11, with ECDSA DERSIG", SCRIPT_VERIFY_NONE)
                        .Num(0)
                        .PushSig(keys.key1, SignatureScheme::ECDSA, SIGHASH_ALL, 33, 32)
                        .EditPush(1, "45022100", "440220")
                        .Num(0)
                        .ScriptError(SCRIPT_ERR_EVAL_FALSE));
    tests.push_back(TestBuilder(CScript() << OP_2 << ToByteVector(keys.pubkey1C) << ToByteVector(keys.pubkey2C) << OP_2 << OP_CHECKMULTISIG,
        "BIP66 example 11, with SCHNORR DERSIG", SCRIPT_VERIFY_NONE)
                        .Num(0)
                        .PushSig(keys.key1, SignatureScheme::SCHNORR, SIGHASH_ALL, 33, 32)
                        .EditPush(1, "45022100", "440220")
                        .Num(0)
                        .ScriptError(SCRIPT_ERR_EVAL_FALSE));
    tests.push_back(TestBuilder(CScript() << OP_2 << ToByteVector(keys.pubkey1C) << ToByteVector(keys.pubkey2C) << OP_2 << OP_CHECKMULTISIG << OP_NOT,
        "BIP66 example 12, with ECDSA DERSIG", SCRIPT_VERIFY_NONE)
                        .Num(0)
                        .PushSig(keys.key1, SignatureScheme::ECDSA, SIGHASH_ALL, 33, 32)
                        .EditPush(1, "45022100", "440220")
                        .Num(0));
    tests.push_back(TestBuilder(CScript() << OP_2 << ToByteVector(keys.pubkey1C) << ToByteVector(keys.pubkey2C) << OP_2 << OP_CHECKMULTISIG << OP_NOT,
        "BIP66 example 12, with SCHNORR DERSIG", SCRIPT_VERIFY_NONE)
                        .Num(0)
                        .PushSig(keys.key1, SignatureScheme::SCHNORR, SIGHASH_ALL, 33, 32)
                        .EditPush(1, "45022100", "440220")
                        .Num(0));
    tests.push_back(TestBuilder(CScript() << ToByteVector(keys.pubkey2C) << OP_CHECKSIG,
        "P2PK with multi-byte hashtype, with ECDSA DERSIG", SCRIPT_VERIFY_NONE)
                        .PushSig(keys.key2, SignatureScheme::ECDSA, SIGHASH_ALL)
                        .EditPush(70, "01", "0101")
                        .ScriptError(SCRIPT_ERR_SIG_DER));
    tests.push_back(TestBuilder(CScript() << ToByteVector(keys.pubkey2C) << OP_CHECKSIG,
        "P2PK with multi-byte hashtype, with SCHNORR SIG", SCRIPT_VERIFY_NONE)
                        .PushSig(keys.key2, SignatureScheme::SCHNORR, SIGHASH_ALL)
                        .EditPush(70, "01", "0101")
                        .ScriptError(SCRIPT_ERR_SIG_DER));
    tests.push_back(TestBuilder(CScript() << ToByteVector(keys.pubkey2C) << OP_CHECKSIG,
        "P2PK ECDSA with high S", SCRIPT_VERIFY_NONE)
                        .PushSig(keys.key2, SignatureScheme::ECDSA, SIGHASH_ALL, 32, 33)
                        .ScriptError(SCRIPT_ERR_SIG_HIGH_S));
    tests.push_back(TestBuilder(CScript() << ToByteVector(keys.pubkey2C) << OP_CHECKSIG,
        "P2PK SCHNORR with high S", SCRIPT_VERIFY_NONE)
                        .PushSig(keys.key2, SignatureScheme::SCHNORR, SIGHASH_ALL, 32, 33)
                        .ScriptError(SCRIPT_ERR_SIG_HIGH_S));
    tests.push_back(TestBuilder(CScript() << ToByteVector(keys.pubkey0H) << OP_CHECKSIG,
        "P2PK ECDSA with hybrid pubkey", SCRIPT_VERIFY_NONE)
                        .PushSig(keys.key0, SignatureScheme::ECDSA, SIGHASH_ALL)
                        .ScriptError(SCRIPT_ERR_PUBKEYTYPE));
    tests.push_back(TestBuilder(CScript() << ToByteVector(keys.pubkey0H) << OP_CHECKSIG,
        "P2PK SCHNORR with hybrid pubkey", SCRIPT_VERIFY_NONE)
                        .PushSig(keys.key0, SignatureScheme::SCHNORR, SIGHASH_ALL)
                        .ScriptError(SCRIPT_ERR_PUBKEYTYPE));
    tests.push_back(TestBuilder(CScript() << ToByteVector(keys.pubkey0H) << OP_CHECKSIG << OP_NOT,
        "P2PK ECDSA NOT with hybrid pubkey", SCRIPT_VERIFY_NONE)
                        .PushSig(keys.key0, SignatureScheme::ECDSA, SIGHASH_ALL)
                        .ScriptError(SCRIPT_ERR_PUBKEYTYPE));
    tests.push_back(TestBuilder(CScript() << ToByteVector(keys.pubkey0H) << OP_CHECKSIG << OP_NOT,
        "P2PK SCHNORR NOT with hybrid pubkey", SCRIPT_VERIFY_NONE)
                        .PushSig(keys.key0, SignatureScheme::SCHNORR, SIGHASH_ALL)
                        .ScriptError(SCRIPT_ERR_PUBKEYTYPE));
    tests.push_back(TestBuilder(CScript() << ToByteVector(keys.pubkey0H) << OP_CHECKSIG << OP_NOT,
        "P2PK ECDSA NOT with invalid hybrid pubkey", SCRIPT_VERIFY_NONE)
                        .PushSig(keys.key0, SignatureScheme::ECDSA, SIGHASH_ALL)
                        .DamagePush(10)
                        .ScriptError(SCRIPT_ERR_PUBKEYTYPE));
    tests.push_back(TestBuilder(CScript() << ToByteVector(keys.pubkey0H) << OP_CHECKSIG << OP_NOT,
        "P2PK SCHNORR NOT with invalid hybrid pubkey", SCRIPT_VERIFY_NONE)
                        .PushSig(keys.key0, SignatureScheme::SCHNORR, SIGHASH_ALL)
                        .DamagePush(10)
                        .ScriptError(SCRIPT_ERR_PUBKEYTYPE));
    tests.push_back(TestBuilder(CScript() << OP_1 << ToByteVector(keys.pubkey0H) << ToByteVector(keys.pubkey1C) << OP_2 << OP_CHECKMULTISIG,
        "1-of-2 ECDSA with the second 1 hybrid pubkey", SCRIPT_VERIFY_NONE)
                        .Num(0)
                        .PushSig(keys.key1, SignatureScheme::ECDSA, SIGHASH_ALL));
    tests.push_back(TestBuilder(CScript() << OP_1 << ToByteVector(keys.pubkey0H) << ToByteVector(keys.pubkey1C) << OP_2 << OP_CHECKMULTISIG,
        "1-of-2 SCHNORR with the second 1 hybrid pubkey", SCRIPT_VERIFY_NONE)
                        .Num(0)
                        .PushSig(keys.key1, SignatureScheme::SCHNORR, SIGHASH_ALL));
    tests.push_back(TestBuilder(CScript() << OP_1 << ToByteVector(keys.pubkey1C) << ToByteVector(keys.pubkey0H) << OP_2 << OP_CHECKMULTISIG,
        "1-of-2 ECDSA with the first 1 hybrid pubkey", SCRIPT_VERIFY_NONE)
                        .Num(0)
                        .PushSig(keys.key1, SignatureScheme::ECDSA, SIGHASH_ALL)
                        .ScriptError(SCRIPT_ERR_PUBKEYTYPE));
    tests.push_back(TestBuilder(CScript() << OP_1 << ToByteVector(keys.pubkey1C) << ToByteVector(keys.pubkey0H) << OP_2 << OP_CHECKMULTISIG,
        "1-of-2 SCHNORR with the first 1 hybrid pubkey", SCRIPT_VERIFY_NONE)
                        .Num(0)
                        .PushSig(keys.key1, SignatureScheme::SCHNORR, SIGHASH_ALL)
                        .ScriptError(SCRIPT_ERR_PUBKEYTYPE));
    tests.push_back(TestBuilder(CScript() << ToByteVector(keys.pubkey1) << OP_CHECKSIG,
        "P2PK ECDSA with undefined hashtype", SCRIPT_VERIFY_NONE)
                        .PushSig(keys.key1, SignatureScheme::ECDSA, 5)
                        .ScriptError(SCRIPT_ERR_SIG_HASHTYPE));
    tests.push_back(TestBuilder(CScript() << ToByteVector(keys.pubkey1) << OP_CHECKSIG,
        "P2PK SCHNORR with undefined hashtype", SCRIPT_VERIFY_NONE)
                        .PushSig(keys.key1, SignatureScheme::SCHNORR, 5)
                        .ScriptError(SCRIPT_ERR_SIG_HASHTYPE));
    tests.push_back(TestBuilder(CScript() << ToByteVector(keys.pubkey1) << OP_CHECKSIG << OP_NOT,
        "P2PK ECDSA NOT with invalid sig and undefined hashtype", SCRIPT_VERIFY_NONE)
                        .PushSig(keys.key1, SignatureScheme::ECDSA, 5)
                        .DamagePush(10)
                        .ScriptError(SCRIPT_ERR_SIG_HASHTYPE));
    tests.push_back(TestBuilder(CScript() << ToByteVector(keys.pubkey1) << OP_CHECKSIG << OP_NOT,
        "P2PK SCHNORR NOT with invalid sig and undefined hashtype", SCRIPT_VERIFY_NONE)
                        .PushSig(keys.key1, SignatureScheme::SCHNORR, 5)
                        .DamagePush(10)
                        .ScriptError(SCRIPT_ERR_SIG_HASHTYPE));
    tests.push_back(TestBuilder(CScript() << OP_3 << ToByteVector(keys.pubkey0C) << ToByteVector(keys.pubkey1C) << ToByteVector(keys.pubkey2C) << OP_3 << OP_CHECKMULTISIG,
        "3-of-3 ECDSA with nonzero dummy", SCRIPT_VERIFY_NONE)
                        .Num(1)
                        .PushSig(keys.key0, SignatureScheme::ECDSA)
                        .PushSig(keys.key1, SignatureScheme::ECDSA)
                        .PushSig(keys.key2, SignatureScheme::ECDSA)
                        .ScriptError(SCRIPT_ERR_SIG_NULLDUMMY));
    tests.push_back(TestBuilder(CScript() << OP_3 << ToByteVector(keys.pubkey0C) << ToByteVector(keys.pubkey1C) << ToByteVector(keys.pubkey2C) << OP_3 << OP_CHECKMULTISIG,
        "3-of-3 SCHNORR with nonzero dummy", SCRIPT_VERIFY_NONE)
                        .Num(1)
                        .PushSig(keys.key0, SignatureScheme::SCHNORR)
                        .PushSig(keys.key1, SignatureScheme::SCHNORR)
                        .PushSig(keys.key2, SignatureScheme::SCHNORR)
                        .ScriptError(SCRIPT_ERR_SIG_NULLDUMMY));
    tests.push_back(TestBuilder(CScript() << OP_3 << ToByteVector(keys.pubkey0C) << ToByteVector(keys.pubkey1C) << ToByteVector(keys.pubkey2C) << OP_3 << OP_CHECKMULTISIG << OP_NOT,
        "3-of-3 ECDSA NOT with invalid sig with nonzero dummy", SCRIPT_VERIFY_NONE)
                        .Num(1)
                        .PushSig(keys.key0, SignatureScheme::ECDSA)
                        .PushSig(keys.key1, SignatureScheme::ECDSA)
                        .PushSig(keys.key2, SignatureScheme::ECDSA)
                        .DamagePush(10)
                        .ScriptError(SCRIPT_ERR_SIG_NULLDUMMY));
    tests.push_back(TestBuilder(CScript() << OP_3 << ToByteVector(keys.pubkey0C) << ToByteVector(keys.pubkey1C) << ToByteVector(keys.pubkey2C) << OP_3 << OP_CHECKMULTISIG << OP_NOT,
        "3-of-3 SCHNORR NOT with invalid sig with nonzero dummy", SCRIPT_VERIFY_NONE)
                        .Num(1)
                        .PushSig(keys.key0, SignatureScheme::SCHNORR)
                        .PushSig(keys.key1, SignatureScheme::SCHNORR)
                        .PushSig(keys.key2, SignatureScheme::SCHNORR)
                        .DamagePush(10)
                        .ScriptError(SCRIPT_ERR_SIG_NULLDUMMY));
    tests.push_back(TestBuilder(CScript() << OP_2 << ToByteVector(keys.pubkey1C) << ToByteVector(keys.pubkey1C) << OP_2 << OP_CHECKMULTISIG,
        "2-of-2 ECDSA with two identical keys and sigs pushed using OP_DUP", SCRIPT_VERIFY_SIGPUSHONLY)
                        .Num(0)
                        .PushSig(keys.key1, SignatureScheme::ECDSA)
                        .Add(CScript() << OP_DUP)
                        .ScriptError(SCRIPT_ERR_SIG_PUSHONLY));
    tests.push_back(TestBuilder(CScript() << OP_2 << ToByteVector(keys.pubkey1C) << ToByteVector(keys.pubkey1C) << OP_2 << OP_CHECKMULTISIG,
        "2-of-2 SCHNORR with two identical keys and sigs pushed using OP_DUP", SCRIPT_VERIFY_SIGPUSHONLY)
                        .Num(0)
                        .PushSig(keys.key1, SignatureScheme::SCHNORR)
                        .Add(CScript() << OP_DUP)
                        .ScriptError(SCRIPT_ERR_SIG_PUSHONLY));
    tests.push_back(TestBuilder(CScript() << ToByteVector(keys.pubkey2C) << OP_CHECKSIG,
        "P2SH(P2PK) ECDSA with non-push scriptSig but no P2SH or SIGPUSHONLY", 0, true)
                        .PushSig(keys.key2, SignatureScheme::ECDSA)
                        .Add(CScript() << OP_NOP8)
                        .PushRedeem()
                        .ScriptError(SCRIPT_ERR_SIG_PUSHONLY));
    tests.push_back(TestBuilder(CScript() << ToByteVector(keys.pubkey2C) << OP_CHECKSIG,
        "P2SH(P2PK) SCHNORR with non-push scriptSig but no P2SH or SIGPUSHONLY", 0, true)
                        .PushSig(keys.key2, SignatureScheme::SCHNORR)
                        .Add(CScript() << OP_NOP8)
                        .PushRedeem()
                        .ScriptError(SCRIPT_ERR_SIG_PUSHONLY));
    tests.push_back(TestBuilder(CScript() << ToByteVector(keys.pubkey2C) << OP_CHECKSIG,
        "P2PK ECDSA with non-push scriptSig but with P2SH validation", 0)
                        .PushSig(keys.key2, SignatureScheme::ECDSA)
                        .Add(CScript() << OP_NOP8));
    tests.push_back(TestBuilder(CScript() << ToByteVector(keys.pubkey2C) << OP_CHECKSIG,
        "P2PK SCHNORR with non-push scriptSig but with P2SH validation", 0)
                        .PushSig(keys.key2, SignatureScheme::SCHNORR)
                        .Add(CScript() << OP_NOP8));
    tests.push_back(TestBuilder(CScript() << ToByteVector(keys.pubkey2C) << OP_CHECKSIG,
        "P2SH(P2PK) ECDSA with non-push scriptSig but no SIGPUSHONLY", SCRIPT_VERIFY_NONE, true)
                        .PushSig(keys.key2, SignatureScheme::ECDSA)
                        .Add(CScript() << OP_NOP8)
                        .PushRedeem()
                        .ScriptError(SCRIPT_ERR_SIG_PUSHONLY));
    tests.push_back(TestBuilder(CScript() << ToByteVector(keys.pubkey2C) << OP_CHECKSIG,
        "P2SH(P2PK) SCHNORR with non-push scriptSig but no SIGPUSHONLY", SCRIPT_VERIFY_NONE, true)
                        .PushSig(keys.key2, SignatureScheme::SCHNORR)
                        .Add(CScript() << OP_NOP8)
                        .PushRedeem()
                        .ScriptError(SCRIPT_ERR_SIG_PUSHONLY));
    tests.push_back(TestBuilder(CScript() << ToByteVector(keys.pubkey2C) << OP_CHECKSIG,
        "P2SH(P2PK) ECDSA with non-push scriptSig but not P2SH", SCRIPT_VERIFY_SIGPUSHONLY, true)
                        .PushSig(keys.key2, SignatureScheme::ECDSA)
                        .Add(CScript() << OP_NOP8)
                        .PushRedeem()
                        .ScriptError(SCRIPT_ERR_SIG_PUSHONLY));
    tests.push_back(TestBuilder(CScript() << ToByteVector(keys.pubkey2C) << OP_CHECKSIG,
        "P2SH(P2PK) SCHNORR with non-push scriptSig but not P2SH", SCRIPT_VERIFY_SIGPUSHONLY, true)
                        .PushSig(keys.key2, SignatureScheme::SCHNORR)
                        .Add(CScript() << OP_NOP8)
                        .PushRedeem()
                        .ScriptError(SCRIPT_ERR_SIG_PUSHONLY));
    tests.push_back(TestBuilder(CScript() << OP_2 << ToByteVector(keys.pubkey1C) << ToByteVector(keys.pubkey1C) << OP_2 << OP_CHECKMULTISIG,
        "2-of-2 ECDSA with two identical keys and sigs pushed", SCRIPT_VERIFY_SIGPUSHONLY)
                        .Num(0)
                        .PushSig(keys.key1, SignatureScheme::ECDSA)
                        .PushSig(keys.key1, SignatureScheme::ECDSA));
    tests.push_back(TestBuilder(CScript() << OP_2 << ToByteVector(keys.pubkey1C) << ToByteVector(keys.pubkey1C) << OP_2 << OP_CHECKMULTISIG,
        "2-of-2 SCHNORR with two identical keys and sigs pushed", SCRIPT_VERIFY_SIGPUSHONLY)
                        .Num(0)
                        .PushSig(keys.key1, SignatureScheme::SCHNORR)
                        .PushSig(keys.key1, SignatureScheme::SCHNORR));
    tests.push_back(TestBuilder(CScript() << ToByteVector(keys.pubkey0) << OP_CHECKSIG,
        "P2PK ECDSA with unnecessary input but no CLEANSTACK", SCRIPT_VERIFY_NONE)
                        .Num(11)
                        .PushSig(keys.key0, SignatureScheme::ECDSA));
    tests.push_back(TestBuilder(CScript() << ToByteVector(keys.pubkey0) << OP_CHECKSIG,
        "P2PK SCHNORR with unnecessary input but no CLEANSTACK", SCRIPT_VERIFY_NONE)
                        .Num(11)
                        .PushSig(keys.key0, SignatureScheme::SCHNORR));
    tests.push_back(TestBuilder(CScript() << ToByteVector(keys.pubkey0) << OP_CHECKSIG,
        "P2PK ECDSA with unnecessary input", SCRIPT_VERIFY_CLEANSTACK)
                        .Num(11)
                        .PushSig(keys.key0, SignatureScheme::ECDSA)
                        .ScriptError(SCRIPT_ERR_CLEANSTACK));
    tests.push_back(TestBuilder(CScript() << ToByteVector(keys.pubkey0) << OP_CHECKSIG,
        "P2PK SCHNORR with unnecessary input", SCRIPT_VERIFY_CLEANSTACK)
                        .Num(11)
                        .PushSig(keys.key0, SignatureScheme::SCHNORR)
                        .ScriptError(SCRIPT_ERR_CLEANSTACK));
    tests.push_back(TestBuilder(CScript() << ToByteVector(keys.pubkey0) << OP_CHECKSIG,
        "P2SH ECDSA with unnecessary input but no CLEANSTACK", SCRIPT_VERIFY_NONE, true)
                        .Num(11)
                        .PushSig(keys.key0, SignatureScheme::ECDSA)
                        .PushRedeem());
    tests.push_back(TestBuilder(CScript() << ToByteVector(keys.pubkey0) << OP_CHECKSIG,
        "P2SH SCHNORR with unnecessary input but no CLEANSTACK", SCRIPT_VERIFY_NONE, true)
                        .Num(11)
                        .PushSig(keys.key0, SignatureScheme::SCHNORR)
                        .PushRedeem());
    tests.push_back(TestBuilder(CScript() << ToByteVector(keys.pubkey0) << OP_CHECKSIG,
        "P2SH ECDSA with unnecessary input", SCRIPT_VERIFY_CLEANSTACK, true)
                        .Num(11)
                        .PushSig(keys.key0, SignatureScheme::ECDSA)
                        .PushRedeem()
                        .ScriptError(SCRIPT_ERR_CLEANSTACK));
    tests.push_back(TestBuilder(CScript() << ToByteVector(keys.pubkey0) << OP_CHECKSIG,
        "P2SH SCHNORR with unnecessary input", SCRIPT_VERIFY_CLEANSTACK, true)
                        .Num(11)
                        .PushSig(keys.key0, SignatureScheme::SCHNORR)
                        .PushRedeem()
                        .ScriptError(SCRIPT_ERR_CLEANSTACK));
    tests.push_back(TestBuilder(CScript() << ToByteVector(keys.pubkey0) << OP_CHECKSIG,
        "P2SH ECDSA with unnecessary input", SCRIPT_VERIFY_CLEANSTACK, true)
                        .Num(11)
                        .PushSig(keys.key0, SignatureScheme::ECDSA)
                        .PushRedeem()
                        .ScriptError(SCRIPT_ERR_CLEANSTACK));
    tests.push_back(TestBuilder(CScript() << ToByteVector(keys.pubkey0) << OP_CHECKSIG,
        "P2SH SCHNORR with unnecessary input", SCRIPT_VERIFY_CLEANSTACK, true)
                        .Num(11)
                        .PushSig(keys.key0, SignatureScheme::SCHNORR)
                        .PushRedeem()
                        .ScriptError(SCRIPT_ERR_CLEANSTACK));
    tests.push_back(TestBuilder(CScript() << ToByteVector(keys.pubkey0) << OP_CHECKSIG,
        "P2SH ECDSA with CLEANSTACK", SCRIPT_VERIFY_CLEANSTACK, true)
                        .PushSig(keys.key0, SignatureScheme::ECDSA)
                        .PushRedeem());
    tests.push_back(TestBuilder(CScript() << ToByteVector(keys.pubkey0) << OP_CHECKSIG,
        "P2SH SCHNORR with CLEANSTACK", SCRIPT_VERIFY_CLEANSTACK, true)
                        .PushSig(keys.key0, SignatureScheme::SCHNORR)
                        .PushRedeem());
    tests.push_back(TestBuilder(CScript() << ToByteVector(keys.pubkey0) << OP_CHECKSIG,
        "Basic P2WSH", SCRIPT_VERIFY_WITNESS, false, WitnessMode::SH,
        0, 1)
                        .PushWitSig(keys.key0)
                        .PushWitRedeem());
    tests.push_back(TestBuilder(CScript() << ToByteVector(keys.pubkey0),
        "Basic P2WPKH", SCRIPT_VERIFY_WITNESS, false, WitnessMode::PKH,
        0, 1)
                        .PushWitSig(keys.key0)
                        .Push(keys.pubkey0)
                        .AsWit());
    tests.push_back(TestBuilder(CScript() << ToByteVector(keys.pubkey0) << OP_CHECKSIG,
        "Basic P2SH(P2WSH)", SCRIPT_VERIFY_WITNESS, true, WitnessMode::SH,
        0, 1)
                        .PushWitSig(keys.key0)
                        .PushWitRedeem()
                        .PushRedeem());
    tests.push_back(TestBuilder(CScript() << ToByteVector(keys.pubkey0),
        "Basic P2SH(P2WPKH)", SCRIPT_VERIFY_WITNESS, true, WitnessMode::PKH,
        0, 1)
                        .PushWitSig(keys.key0)
                        .Push(keys.pubkey0)
                        .AsWit()
                        .PushRedeem());
    tests.push_back(TestBuilder(CScript() << ToByteVector(keys.pubkey1) << OP_CHECKSIG,
        "Basic P2WSH with the wrong key", SCRIPT_VERIFY_WITNESS, false, WitnessMode::SH)
                        .PushWitSig(keys.key0)
                        .PushWitRedeem()
                        .ScriptError(SCRIPT_ERR_EVAL_FALSE));
    tests.push_back(TestBuilder(CScript() << ToByteVector(keys.pubkey1),
        "Basic P2WPKH with the wrong key", SCRIPT_VERIFY_WITNESS, false, WitnessMode::PKH)
                        .PushWitSig(keys.key0)
                        .Push(keys.pubkey1)
                        .AsWit()
                        .ScriptError(SCRIPT_ERR_EVAL_FALSE));
    tests.push_back(TestBuilder(CScript() << ToByteVector(keys.pubkey1) << OP_CHECKSIG,
        "Basic P2SH(P2WSH) with the wrong key", SCRIPT_VERIFY_WITNESS, true, WitnessMode::SH)
                        .PushWitSig(keys.key0)
                        .PushWitRedeem()
                        .PushRedeem()
                        .ScriptError(SCRIPT_ERR_EVAL_FALSE));
    tests.push_back(TestBuilder(CScript() << ToByteVector(keys.pubkey1),
        "Basic P2SH(P2WPKH) with the wrong key", SCRIPT_VERIFY_WITNESS, true, WitnessMode::PKH)
                        .PushWitSig(keys.key0)
                        .Push(keys.pubkey1)
                        .AsWit()
                        .PushRedeem()
                        .ScriptError(SCRIPT_ERR_EVAL_FALSE));
    tests.push_back(TestBuilder(CScript() << ToByteVector(keys.pubkey1) << OP_CHECKSIG,
        "Basic P2WSH with the wrong key but no WITNESS", SCRIPT_VERIFY_NONE, false, WitnessMode::SH)
                        .PushWitSig(keys.key0)
                        .PushWitRedeem());
    tests.push_back(TestBuilder(CScript() << ToByteVector(keys.pubkey1),
        "Basic P2WPKH with the wrong key but no WITNESS", SCRIPT_VERIFY_NONE, false, WitnessMode::PKH)
                        .PushWitSig(keys.key0)
                        .Push(keys.pubkey1)
                        .AsWit());
    tests.push_back(TestBuilder(CScript() << ToByteVector(keys.pubkey1) << OP_CHECKSIG,
        "Basic P2SH(P2WSH) with the wrong key but no WITNESS", SCRIPT_VERIFY_NONE, true, WitnessMode::SH)
                        .PushWitSig(keys.key0)
                        .PushWitRedeem()
                        .PushRedeem());
    tests.push_back(TestBuilder(CScript() << ToByteVector(keys.pubkey1),
        "Basic P2SH(P2WPKH) with the wrong key but no WITNESS", SCRIPT_VERIFY_NONE, true, WitnessMode::PKH)
                        .PushWitSig(keys.key0)
                        .Push(keys.pubkey1)
                        .AsWit()
                        .PushRedeem());
    tests.push_back(TestBuilder(CScript() << ToByteVector(keys.pubkey0) << OP_CHECKSIG,
        "Basic P2WSH with wrong value", SCRIPT_VERIFY_WITNESS, false, WitnessMode::SH,
        0, 0)
                        .PushWitSig(keys.key0, 1)
                        .PushWitRedeem()
                        .ScriptError(SCRIPT_ERR_EVAL_FALSE));
    tests.push_back(TestBuilder(CScript() << ToByteVector(keys.pubkey0),
        "Basic P2WPKH with wrong value", SCRIPT_VERIFY_WITNESS, false, WitnessMode::PKH,
        0, 0)
                        .PushWitSig(keys.key0, 1)
                        .Push(keys.pubkey0)
                        .AsWit()
                        .ScriptError(SCRIPT_ERR_EVAL_FALSE));
    tests.push_back(TestBuilder(CScript() << ToByteVector(keys.pubkey0) << OP_CHECKSIG,
        "Basic P2SH(P2WSH) with wrong value", SCRIPT_VERIFY_WITNESS, true, WitnessMode::SH,
        0, 0)
                        .PushWitSig(keys.key0, 1)
                        .PushWitRedeem()
                        .PushRedeem()
                        .ScriptError(SCRIPT_ERR_EVAL_FALSE));
    tests.push_back(TestBuilder(CScript() << ToByteVector(keys.pubkey0),
        "Basic P2SH(P2WPKH) with wrong value",  SCRIPT_VERIFY_WITNESS, true, WitnessMode::PKH,
        0, 0)
                        .PushWitSig(keys.key0, 1)
                        .Push(keys.pubkey0)
                        .AsWit()
                        .PushRedeem()
                        .ScriptError(SCRIPT_ERR_EVAL_FALSE));

    tests.push_back(TestBuilder(CScript() << ToByteVector(keys.pubkey0),
        "P2WPKH with future witness version",  SCRIPT_VERIFY_DISCOURAGE_UPGRADABLE_WITNESS_PROGRAM|SCRIPT_VERIFY_WITNESS, false, WitnessMode::PKH, 1)
                        .PushWitSig(keys.key0)
                        .Push(keys.pubkey0)
                        .AsWit()
                        .ScriptError(SCRIPT_ERR_DISCOURAGE_UPGRADABLE_WITNESS_PROGRAM));
    {
        CScript witscript = CScript() << ToByteVector(keys.pubkey0);
        uint256 hash;
        CSHA256().Write(&witscript[0], witscript.size()).Finalize(hash.begin());
        std::vector<unsigned char> hashBytes = ToByteVector(hash);
        hashBytes.pop_back();
        tests.push_back(TestBuilder(CScript() << OP_0 << hashBytes,
            "P2WPKH with wrong witness program length", SCRIPT_VERIFY_WITNESS, false)
                            .PushWitSig(keys.key0)
                            .Push(keys.pubkey0)
                            .AsWit()
                            .ScriptError(SCRIPT_ERR_WITNESS_PROGRAM_WRONG_LENGTH));
    }
    tests.push_back(TestBuilder(CScript() << ToByteVector(keys.pubkey0) << OP_CHECKSIG,
        "P2WSH with empty witness", SCRIPT_VERIFY_WITNESS, false, WitnessMode::SH)
                        .ScriptError(SCRIPT_ERR_WITNESS_PROGRAM_WITNESS_EMPTY));
    {
        CScript witscript = CScript() << ToByteVector(keys.pubkey0) << OP_CHECKSIG;
        tests.push_back(TestBuilder(witscript,
            "P2WSH with witness program mismatch", SCRIPT_VERIFY_WITNESS, false, WitnessMode::SH)
                            .PushWitSig(keys.key0)
                            .Push(witscript)
                            .DamagePush(0)
                            .AsWit()
                            .ScriptError(SCRIPT_ERR_WITNESS_PROGRAM_MISMATCH));
    }
    tests.push_back(TestBuilder(CScript() << ToByteVector(keys.pubkey0),
        "P2WPKH with witness program mismatch", SCRIPT_VERIFY_WITNESS, false, WitnessMode::PKH)
                        .PushWitSig(keys.key0)
                        .Push(keys.pubkey0)
                        .AsWit()
                        .Push("0")
                        .AsWit()
                        .ScriptError(SCRIPT_ERR_WITNESS_PROGRAM_MISMATCH));
    tests.push_back(TestBuilder(CScript() << ToByteVector(keys.pubkey0),
        "P2WPKH with non-empty scriptSig", SCRIPT_VERIFY_WITNESS, false, WitnessMode::PKH)
                        .PushWitSig(keys.key0)
                        .Push(keys.pubkey0)
                        .AsWit()
                        .Num(11)
                        .ScriptError(SCRIPT_ERR_WITNESS_MALLEATED));
    tests.push_back(TestBuilder(CScript() << ToByteVector(keys.pubkey1),
        "P2SH(P2WPKH) with superfluous push in scriptSig", SCRIPT_VERIFY_WITNESS, true, WitnessMode::PKH)
                        .PushWitSig(keys.key0)
                        .Push(keys.pubkey1)
                        .AsWit()
                        .Num(11)
                        .PushRedeem()
                        .ScriptError(SCRIPT_ERR_WITNESS_MALLEATED_P2SH));
    tests.push_back(TestBuilder(CScript() << ToByteVector(keys.pubkey0) << OP_CHECKSIG,
        "P2PK with witness", SCRIPT_VERIFY_WITNESS)
                        .PushSig(keys.key0)
                        .Push("0")
                        .AsWit()
                        .ScriptError(SCRIPT_ERR_WITNESS_UNEXPECTED));

    // Compressed keys should pass SCRIPT_VERIFY_WITNESS_PUBKEYTYPE
    tests.push_back(TestBuilder(CScript() << ToByteVector(keys.pubkey0C) << OP_CHECKSIG,
        "Basic P2WSH with compressed key", SCRIPT_VERIFY_WITNESS | SCRIPT_VERIFY_WITNESS_PUBKEYTYPE, false, WitnessMode::SH,
        0, 1)
                        .PushWitSig(keys.key0C)
                        .PushWitRedeem());
    tests.push_back(TestBuilder(CScript() << ToByteVector(keys.pubkey0C),
        "Basic P2WPKH with compressed key", SCRIPT_VERIFY_WITNESS  | SCRIPT_VERIFY_WITNESS_PUBKEYTYPE, false, WitnessMode::PKH,
        0, 1)
                        .PushWitSig(keys.key0C)
                        .Push(keys.pubkey0C)
                        .AsWit());
    tests.push_back(TestBuilder(CScript() << ToByteVector(keys.pubkey0C) << OP_CHECKSIG,
        "Basic P2SH(P2WSH) with compressed key", SCRIPT_VERIFY_WITNESS | SCRIPT_VERIFY_WITNESS_PUBKEYTYPE, true, WitnessMode::SH,
        0, 1)
                        .PushWitSig(keys.key0C)
                        .PushWitRedeem()
                        .PushRedeem());
    tests.push_back(TestBuilder(CScript() << ToByteVector(keys.pubkey0C),
        "Basic P2SH(P2WPKH) with compressed key", SCRIPT_VERIFY_WITNESS | SCRIPT_VERIFY_WITNESS_PUBKEYTYPE, true, WitnessMode::PKH,
        0, 1)
                        .PushWitSig(keys.key0C)
                        .Push(keys.pubkey0C)
                        .AsWit()
                        .PushRedeem());

    // Testing uncompressed key in witness with SCRIPT_VERIFY_WITNESS_PUBKEYTYPE
    tests.push_back(TestBuilder(CScript() << ToByteVector(keys.pubkey0) << OP_CHECKSIG,
        "Basic P2WSH", SCRIPT_VERIFY_WITNESS  | SCRIPT_VERIFY_WITNESS_PUBKEYTYPE, false, WitnessMode::SH,
        0, 1)
                        .PushWitSig(keys.key0)
                        .PushWitRedeem()
                        .ScriptError(SCRIPT_ERR_WITNESS_PUBKEYTYPE));
    tests.push_back(TestBuilder(CScript() << ToByteVector(keys.pubkey0),
        "Basic P2WPKH", SCRIPT_VERIFY_WITNESS | SCRIPT_VERIFY_WITNESS_PUBKEYTYPE, false, WitnessMode::PKH,
        0, 1)
                        .PushWitSig(keys.key0)
                        .Push(keys.pubkey0)
                        .AsWit()
                        .ScriptError(SCRIPT_ERR_WITNESS_PUBKEYTYPE));
    tests.push_back(TestBuilder(CScript() << ToByteVector(keys.pubkey0) << OP_CHECKSIG,
        "Basic P2SH(P2WSH)", SCRIPT_VERIFY_WITNESS | SCRIPT_VERIFY_WITNESS_PUBKEYTYPE, true, WitnessMode::SH,
        0, 1)
                        .PushWitSig(keys.key0)
                        .PushWitRedeem()
                        .PushRedeem()
                        .ScriptError(SCRIPT_ERR_WITNESS_PUBKEYTYPE));
    tests.push_back(TestBuilder(CScript() << ToByteVector(keys.pubkey0),
        "Basic P2SH(P2WPKH)", SCRIPT_VERIFY_WITNESS| SCRIPT_VERIFY_WITNESS_PUBKEYTYPE, true, WitnessMode::PKH,
        0, 1)
                        .PushWitSig(keys.key0)
                        .Push(keys.pubkey0)
                        .AsWit()
                        .PushRedeem()
                        .ScriptError(SCRIPT_ERR_WITNESS_PUBKEYTYPE));

    // P2WSH 1-of-2 multisig with compressed keys
    tests.push_back(TestBuilder(CScript() << OP_1 << ToByteVector(keys.pubkey1C) << ToByteVector(keys.pubkey0C) << OP_2 << OP_CHECKMULTISIG,
        "P2WSH CHECKMULTISIG with compressed keys", SCRIPT_VERIFY_WITNESS | SCRIPT_VERIFY_WITNESS_PUBKEYTYPE, false, WitnessMode::SH,
        0, 1)
                        .Push(CScript())
                        .AsWit()
                        .PushWitSig(keys.key0C)
                        .PushWitRedeem());
    tests.push_back(TestBuilder(CScript() << OP_1 << ToByteVector(keys.pubkey1C) << ToByteVector(keys.pubkey0C) << OP_2 << OP_CHECKMULTISIG,
        "P2SH(P2WSH) CHECKMULTISIG with compressed keys", SCRIPT_VERIFY_WITNESS |  SCRIPT_VERIFY_WITNESS_PUBKEYTYPE, true, WitnessMode::SH,
        0, 1)
                        .Push(CScript())
                        .AsWit()
                        .PushWitSig(keys.key0C)
                        .PushWitRedeem()
                        .PushRedeem());
    tests.push_back(TestBuilder(CScript() << OP_1 << ToByteVector(keys.pubkey1C) << ToByteVector(keys.pubkey0C) << OP_2 << OP_CHECKMULTISIG,
        "P2WSH CHECKMULTISIG with compressed keys", SCRIPT_VERIFY_WITNESS | SCRIPT_VERIFY_WITNESS_PUBKEYTYPE, false, WitnessMode::SH,
        0, 1)
                        .Push(CScript())
                        .AsWit()
                        .PushWitSig(keys.key1C)
                        .PushWitRedeem());
    tests.push_back(TestBuilder(CScript() << OP_1 << ToByteVector(keys.pubkey1C) << ToByteVector(keys.pubkey0C) << OP_2 << OP_CHECKMULTISIG,
        "P2SH(P2WSH) CHECKMULTISIG with compressed keys", SCRIPT_VERIFY_WITNESS | SCRIPT_VERIFY_WITNESS_PUBKEYTYPE, true, WitnessMode::SH,
        0, 1)
                        .Push(CScript())
                        .AsWit()
                        .PushWitSig(keys.key1C)
                        .PushWitRedeem()
                        .PushRedeem());

    // P2WSH 1-of-2 multisig with first key uncompressed
    tests.push_back(TestBuilder(CScript() << OP_1 << ToByteVector(keys.pubkey1C) << ToByteVector(keys.pubkey0) << OP_2 << OP_CHECKMULTISIG,
        "P2WSH CHECKMULTISIG with first key uncompressed and signing with the first key", SCRIPT_VERIFY_WITNESS, false, WitnessMode::SH,
        0, 1)
                        .Push(CScript())
                        .AsWit()
                        .PushWitSig(keys.key0)
                        .PushWitRedeem());
    tests.push_back(TestBuilder(CScript() << OP_1 << ToByteVector(keys.pubkey1C) << ToByteVector(keys.pubkey0) << OP_2 << OP_CHECKMULTISIG,
        "P2SH(P2WSH) CHECKMULTISIG first key uncompressed and signing with the first key", SCRIPT_VERIFY_WITNESS, true, WitnessMode::SH,
        0, 1)
                        .Push(CScript())
                        .AsWit()
                        .PushWitSig(keys.key0)
                        .PushWitRedeem()
                        .PushRedeem());
    tests.push_back(TestBuilder(CScript() << OP_1 << ToByteVector(keys.pubkey1C) << ToByteVector(keys.pubkey0) << OP_2 << OP_CHECKMULTISIG,
        "P2WSH CHECKMULTISIG with first key uncompressed and signing with the first key", SCRIPT_VERIFY_WITNESS| SCRIPT_VERIFY_WITNESS_PUBKEYTYPE, false, WitnessMode::SH,
        0, 1)
                        .Push(CScript())
                        .AsWit()
                        .PushWitSig(keys.key0)
                        .PushWitRedeem()
                        .ScriptError(SCRIPT_ERR_WITNESS_PUBKEYTYPE));
    tests.push_back(TestBuilder(CScript() << OP_1 << ToByteVector(keys.pubkey1C) << ToByteVector(keys.pubkey0) << OP_2 << OP_CHECKMULTISIG,
        "P2SH(P2WSH) CHECKMULTISIG with first key uncompressed and signing with the first key", SCRIPT_VERIFY_WITNESS| SCRIPT_VERIFY_WITNESS_PUBKEYTYPE, true, WitnessMode::SH,
        0, 1)
                        .Push(CScript())
                        .AsWit()
                        .PushWitSig(keys.key0)
                        .PushWitRedeem()
                        .PushRedeem()
                        .ScriptError(SCRIPT_ERR_WITNESS_PUBKEYTYPE));
    tests.push_back(TestBuilder(CScript() << OP_1 << ToByteVector(keys.pubkey1C) << ToByteVector(keys.pubkey0) << OP_2 << OP_CHECKMULTISIG,
        "P2WSH CHECKMULTISIG with first key uncompressed and signing with the second key", SCRIPT_VERIFY_WITNESS, false, WitnessMode::SH,
        0, 1)
                        .Push(CScript())
                        .AsWit()
                        .PushWitSig(keys.key1C)
                        .PushWitRedeem());
    tests.push_back(TestBuilder(CScript() << OP_1 << ToByteVector(keys.pubkey1C) << ToByteVector(keys.pubkey0) << OP_2 << OP_CHECKMULTISIG,
        "P2SH(P2WSH) CHECKMULTISIG with first key uncompressed and signing with the second key", SCRIPT_VERIFY_WITNESS, true, WitnessMode::SH,
        0, 1)
                        .Push(CScript())
                        .AsWit()
                        .PushWitSig(keys.key1C)
                        .PushWitRedeem()
                        .PushRedeem());
    tests.push_back(TestBuilder(CScript() << OP_1 << ToByteVector(keys.pubkey1C) << ToByteVector(keys.pubkey0) << OP_2 << OP_CHECKMULTISIG,
        "P2WSH CHECKMULTISIG with first key uncompressed and signing with the second key", SCRIPT_VERIFY_WITNESS| SCRIPT_VERIFY_WITNESS_PUBKEYTYPE, false, WitnessMode::SH,
        0, 1)
                        .Push(CScript())
                        .AsWit()
                        .PushWitSig(keys.key1C)
                        .PushWitRedeem()
                        .ScriptError(SCRIPT_ERR_WITNESS_PUBKEYTYPE));
    tests.push_back(TestBuilder(CScript() << OP_1 << ToByteVector(keys.pubkey1C) << ToByteVector(keys.pubkey0) << OP_2 << OP_CHECKMULTISIG,
        "P2SH(P2WSH) CHECKMULTISIG with first key uncompressed and signing with the second key", SCRIPT_VERIFY_WITNESS | SCRIPT_VERIFY_WITNESS_PUBKEYTYPE, true, WitnessMode::SH,
        0, 1)
                        .Push(CScript())
                        .AsWit()
                        .PushWitSig(keys.key1C)
                        .PushWitRedeem()
                        .PushRedeem()
                        .ScriptError(SCRIPT_ERR_WITNESS_PUBKEYTYPE));
    // P2WSH 1-of-2 multisig with second key uncompressed
    tests.push_back(TestBuilder(CScript() << OP_1 << ToByteVector(keys.pubkey1) << ToByteVector(keys.pubkey0C) << OP_2 << OP_CHECKMULTISIG,
        "P2WSH CHECKMULTISIG with second key uncompressed and signing with the first key", SCRIPT_VERIFY_WITNESS , false, WitnessMode::SH,
        0, 1)
                        .Push(CScript())
                        .AsWit()
                        .PushWitSig(keys.key0C)
                        .PushWitRedeem());
    tests.push_back(TestBuilder(CScript() << OP_1 << ToByteVector(keys.pubkey1) << ToByteVector(keys.pubkey0C) << OP_2 << OP_CHECKMULTISIG,
        "P2SH(P2WSH) CHECKMULTISIG second key uncompressed and signing with the first key", SCRIPT_VERIFY_WITNESS , true, WitnessMode::SH,
        0, 1)
                        .Push(CScript())
                        .AsWit()
                        .PushWitSig(keys.key0C)
                        .PushWitRedeem()
                        .PushRedeem());
    tests.push_back(TestBuilder(CScript() << OP_1 << ToByteVector(keys.pubkey1) << ToByteVector(keys.pubkey0C) << OP_2 << OP_CHECKMULTISIG,
        "P2WSH CHECKMULTISIG with second key uncompressed and signing with the first key should pass as the uncompressed key is not used", SCRIPT_VERIFY_WITNESS | SCRIPT_VERIFY_WITNESS_PUBKEYTYPE, false, WitnessMode::SH,
        0, 1)
                        .Push(CScript())
                        .AsWit()
                        .PushWitSig(keys.key0C)
                        .PushWitRedeem());
    tests.push_back(TestBuilder(CScript() << OP_1 << ToByteVector(keys.pubkey1) << ToByteVector(keys.pubkey0C) << OP_2 << OP_CHECKMULTISIG,
        "P2SH(P2WSH) CHECKMULTISIG with second key uncompressed and signing with the first key should pass as the uncompressed key is not used", SCRIPT_VERIFY_WITNESS | SCRIPT_VERIFY_WITNESS_PUBKEYTYPE, true, WitnessMode::SH,
        0, 1)
                        .Push(CScript())
                        .AsWit()
                        .PushWitSig(keys.key0C)
                        .PushWitRedeem()
                        .PushRedeem());
    tests.push_back(TestBuilder(CScript() << OP_1 << ToByteVector(keys.pubkey1) << ToByteVector(keys.pubkey0C) << OP_2 << OP_CHECKMULTISIG,
        "P2WSH CHECKMULTISIG with second key uncompressed and signing with the second key", SCRIPT_VERIFY_WITNESS, false, WitnessMode::SH,
        0, 1)
                        .Push(CScript())
                        .AsWit()
                        .PushWitSig(keys.key1)
                        .PushWitRedeem());
    tests.push_back(TestBuilder(CScript() << OP_1 << ToByteVector(keys.pubkey1) << ToByteVector(keys.pubkey0C) << OP_2 << OP_CHECKMULTISIG,
        "P2SH(P2WSH) CHECKMULTISIG with second key uncompressed and signing with the second key", SCRIPT_VERIFY_WITNESS, true, WitnessMode::SH,
        0, 1)
                        .Push(CScript())
                        .AsWit()
                        .PushWitSig(keys.key1)
                        .PushWitRedeem()
                        .PushRedeem());
    tests.push_back(TestBuilder(CScript() << OP_1 << ToByteVector(keys.pubkey1) << ToByteVector(keys.pubkey0C) << OP_2 << OP_CHECKMULTISIG,
        "P2WSH CHECKMULTISIG with second key uncompressed and signing with the second key", SCRIPT_VERIFY_WITNESS | SCRIPT_VERIFY_WITNESS_PUBKEYTYPE, false, WitnessMode::SH,
        0, 1)
                        .Push(CScript())
                        .AsWit()
                        .PushWitSig(keys.key1)
                        .PushWitRedeem()
                        .ScriptError(SCRIPT_ERR_WITNESS_PUBKEYTYPE));
    tests.push_back(TestBuilder(CScript() << OP_1 << ToByteVector(keys.pubkey1) << ToByteVector(keys.pubkey0C) << OP_2 << OP_CHECKMULTISIG,
        "P2SH(P2WSH) CHECKMULTISIG with second key uncompressed and signing with the second key", SCRIPT_VERIFY_WITNESS | SCRIPT_VERIFY_WITNESS_PUBKEYTYPE, true, WitnessMode::SH,
        0, 1)
                        .Push(CScript())
                        .AsWit()
                        .PushWitSig(keys.key1)
                        .PushWitRedeem()
                        .PushRedeem()
                        .ScriptError(SCRIPT_ERR_WITNESS_PUBKEYTYPE));

    // Test OP_CHECKDATASIG
    tests.push_back(TestBuilder(CScript() << ToByteVector(keys.pubkey1C) << OP_CHECKDATASIG,
        "Standard CHECKDATASIG ECDSA", SCRIPT_VERIFY_NONE)
                        .PushDataSig(keys.key1, SignatureScheme::ECDSA, {})
                        .Num(0));
    tests.push_back(TestBuilder(CScript() << ToByteVector(keys.pubkey1C) << OP_CHECKDATASIG,
        "Standard CHECKDATASIG SCHNORR", SCRIPT_VERIFY_NONE)
                        .PushDataSig(keys.key1, SignatureScheme::SCHNORR, {})
                        .Num(0));
    tests.push_back(TestBuilder(CScript() << ToByteVector(keys.pubkey1C) << OP_CHECKDATASIG << OP_NOT,
        "CHECKDATASIG ECDSA with NULLFAIL flags", SCRIPT_VERIFY_NONE | SCRIPT_VERIFY_NULLFAIL)
                        .PushDataSig(keys.key1, SignatureScheme::ECDSA, {})
                        .Num(1)
                        .ScriptError(SCRIPT_ERR_SIG_NULLFAIL));
    tests.push_back(TestBuilder(CScript() << ToByteVector(keys.pubkey1C) << OP_CHECKDATASIG << OP_NOT,
        "CHECKDATASIG SCHNORR with NULLFAIL flags", SCRIPT_VERIFY_NONE | SCRIPT_VERIFY_NULLFAIL)
                        .PushDataSig(keys.key1, SignatureScheme::SCHNORR, {})
                        .Num(1)
                        .ScriptError(SCRIPT_ERR_SIG_NULLFAIL));
    tests.push_back(TestBuilder(CScript() << ToByteVector(keys.pubkey1C) << OP_CHECKDATASIG << OP_NOT,
        "CHECKDATASIG ECDSA without NULLFAIL flags", SCRIPT_VERIFY_NONE)
                        .PushDataSig(keys.key1, SignatureScheme::ECDSA, {})
                        .Num(1));
    tests.push_back(TestBuilder(CScript() << ToByteVector(keys.pubkey1C) << OP_CHECKDATASIG << OP_NOT,
        "CHECKDATASIG SCHNORR without NULLFAIL flags", SCRIPT_VERIFY_NONE)
                        .PushDataSig(keys.key1, SignatureScheme::SCHNORR, {})
                        .Num(1));
    tests.push_back(TestBuilder(CScript() << ToByteVector(keys.pubkey1C) << OP_CHECKDATASIG << OP_NOT,
        "CHECKDATASIG empty signature", SCRIPT_VERIFY_NONE )
                        .Num(0)
                        .Num(0));
    tests.push_back(TestBuilder(CScript() << ToByteVector(keys.pubkey1C) << OP_CHECKDATASIG,
        "CHECKDATASIG ECDSA with High S", SCRIPT_VERIFY_NONE )
                        .PushDataSig(keys.key1, SignatureScheme::ECDSA, {}, 32, 33)
                        .Num(0)
                        .ScriptError(SCRIPT_ERR_SIG_HIGH_S));
    tests.push_back(TestBuilder(CScript() << ToByteVector(keys.pubkey1C) << OP_CHECKDATASIG,
        "CHECKDATASIG SCHNORR with High S", SCRIPT_VERIFY_NONE )
                        .PushDataSig(keys.key1, SignatureScheme::SCHNORR, {}, 32, 33)
                        .Num(0)
                        .ScriptError(SCRIPT_ERR_SIG_HIGH_S));
    tests.push_back(TestBuilder(CScript() << ToByteVector(keys.pubkey1C) << OP_CHECKDATASIG,
        "CHECKDATASIG ECDSA with too little R padding", SCRIPT_VERIFY_NONE)
                        .PushDataSig(keys.key1, SignatureScheme::ECDSA, {}, 33, 32)
                        .EditPush(1, "45022100", "440220")
                        .Num(0)
                        .ScriptError(SCRIPT_ERR_SIG_DER));
    tests.push_back(TestBuilder(CScript() << ToByteVector(keys.pubkey1C) << OP_CHECKDATASIG,
        "CHECKDATASIG SCHNORR with too little R padding", SCRIPT_VERIFY_NONE)
                        .PushDataSig(keys.key1, SignatureScheme::SCHNORR, {}, 33, 32)
                        .EditPush(1, "45022100", "440220")
                        .Num(0)
                        .ScriptError(SCRIPT_ERR_SIG_DER));
    tests.push_back(TestBuilder(CScript() << ToByteVector(keys.pubkey0H) << OP_CHECKDATASIG,
        "CHECKDATASIG ECDSA with hybrid pubkey", SCRIPT_VERIFY_NONE)
                        .PushDataSig(keys.key0, SignatureScheme::ECDSA, {})
                        .Num(0)
                        .ScriptError(SCRIPT_ERR_PUBKEYTYPE));
    tests.push_back(TestBuilder(CScript() << ToByteVector(keys.pubkey0H) << OP_CHECKDATASIG,
        "CHECKDATASIG SCHNORR with hybrid pubkey", SCRIPT_VERIFY_NONE)
                        .PushDataSig(keys.key0, SignatureScheme::SCHNORR, {})
                        .Num(0)
                        .ScriptError(SCRIPT_ERR_PUBKEYTYPE));
    tests.push_back(TestBuilder(CScript() << ToByteVector(keys.pubkey0H) << OP_CHECKDATASIG << OP_NOT,
        "CHECKDATASIG ECDSA NOT with hybrid pubkey", SCRIPT_VERIFY_NONE)
                        .PushDataSig(keys.key0, SignatureScheme::ECDSA,  {})
                        .Num(0)
                        .ScriptError(SCRIPT_ERR_PUBKEYTYPE));
    tests.push_back(TestBuilder(CScript() << ToByteVector(keys.pubkey0H) << OP_CHECKDATASIG << OP_NOT,
        "CHECKDATASIG SCHNORR NOT with hybrid pubkey", SCRIPT_VERIFY_NONE)
                        .PushDataSig(keys.key0, SignatureScheme::SCHNORR,  {})
                        .Num(0)
                        .ScriptError(SCRIPT_ERR_PUBKEYTYPE));
    tests.push_back(TestBuilder(CScript() << ToByteVector(keys.pubkey0H) << OP_CHECKDATASIG << OP_NOT,
        "CHECKDATASIG ECDSA NOT with invalid signature and hybrid pubkey", SCRIPT_VERIFY_NONE)
                        .PushDataSig(keys.key0, SignatureScheme::ECDSA, {})
                        .DamagePush(10)
                        .Num(0)
                        .ScriptError(SCRIPT_ERR_PUBKEYTYPE));
    tests.push_back(TestBuilder(CScript() << ToByteVector(keys.pubkey0H) << OP_CHECKDATASIG << OP_NOT,
        "CHECKDATASIG SCHNORR NOT with invalid signature and hybrid pubkey", SCRIPT_VERIFY_NONE)
                        .PushDataSig(keys.key0, SignatureScheme::SCHNORR, {})
                        .DamagePush(10)
                        .Num(0)
                        .ScriptError(SCRIPT_ERR_PUBKEYTYPE));
    // Test OP_CHECKDATASIGVERIFY
    tests.push_back(TestBuilder(CScript() << ToByteVector(keys.pubkey1C) << OP_CHECKDATASIGVERIFY << OP_TRUE,
        "Standard CHECKDATASIGVERIFY ECDSA", SCRIPT_VERIFY_NONE)
                        .PushDataSig(keys.key1, SignatureScheme::ECDSA, {})
                        .Num(0));
    tests.push_back(TestBuilder(CScript() << ToByteVector(keys.pubkey1C) << OP_CHECKDATASIGVERIFY << OP_TRUE,
        "Standard CHECKDATASIGVERIFY SCHNORR", SCRIPT_VERIFY_NONE)
                        .PushDataSig(keys.key1, SignatureScheme::SCHNORR, {})
                        .Num(0));
    tests.push_back(TestBuilder(CScript() << ToByteVector(keys.pubkey1C) << OP_CHECKDATASIGVERIFY << OP_TRUE,
        "CHECKDATASIGVERIFY ECDSA without NULLFAIL flags", SCRIPT_VERIFY_NONE)
                        .PushDataSig(keys.key1, SignatureScheme::ECDSA, {})
                        .Num(1)
                        .ScriptError(SCRIPT_ERR_CHECKDATASIGVERIFY));
    tests.push_back(TestBuilder(CScript() << ToByteVector(keys.pubkey1C) << OP_CHECKDATASIGVERIFY << OP_TRUE,
        "CHECKDATASIGVERIFY SCHNORR without NULLFAIL flags", SCRIPT_VERIFY_NONE)
                        .PushDataSig(keys.key1, SignatureScheme::SCHNORR, {})
                        .Num(1)
                        .ScriptError(SCRIPT_ERR_CHECKDATASIGVERIFY));
    tests.push_back(TestBuilder(CScript() << ToByteVector(keys.pubkey1C) << OP_CHECKDATASIGVERIFY << OP_TRUE,
        "CHECKDATASIGVERIFY empty signature", SCRIPT_VERIFY_NONE)
                        .Num(0)
                        .Num(0)
                        .ScriptError(SCRIPT_ERR_CHECKDATASIGVERIFY));
    tests.push_back(TestBuilder(CScript() << ToByteVector(keys.pubkey1C) << OP_CHECKDATASIGVERIFY << OP_TRUE,
        "CHECKDATASIG ECDSA with High S", SCRIPT_VERIFY_NONE )
                        .PushDataSig(keys.key1, SignatureScheme::ECDSA, {}, 32, 33)
                        .Num(0)
                        .ScriptError(SCRIPT_ERR_SIG_HIGH_S));
    tests.push_back(TestBuilder(CScript() << ToByteVector(keys.pubkey1C) << OP_CHECKDATASIGVERIFY << OP_TRUE,
        "CHECKDATASIG SCHNORR with High S", SCRIPT_VERIFY_NONE )
                        .PushDataSig(keys.key1, SignatureScheme::SCHNORR, {}, 32, 33)
                        .Num(0)
                        .ScriptError(SCRIPT_ERR_SIG_HIGH_S));
    tests.push_back(TestBuilder(CScript() << ToByteVector(keys.pubkey1C) << OP_CHECKDATASIGVERIFY << OP_TRUE,
        "CHECKDATASIGVERIFY ECDSA with too little R padding", SCRIPT_VERIFY_NONE)
                        .PushDataSig(keys.key1, SignatureScheme::ECDSA, {}, 33, 32)
                        .EditPush(1, "45022100", "440220")
                        .Num(0)
                        .ScriptError(SCRIPT_ERR_SIG_DER));
    tests.push_back(TestBuilder(CScript() << ToByteVector(keys.pubkey1C) << OP_CHECKDATASIGVERIFY << OP_TRUE,
        "CHECKDATASIGVERIFY SCHNORR with too little R padding", SCRIPT_VERIFY_NONE)
                        .PushDataSig(keys.key1, SignatureScheme::SCHNORR, {}, 33, 32)
                        .EditPush(1, "45022100", "440220")
                        .Num(0)
                        .ScriptError(SCRIPT_ERR_SIG_DER));
    tests.push_back(TestBuilder(CScript() << ToByteVector(keys.pubkey0H) << OP_CHECKDATASIGVERIFY << OP_TRUE,
        "CHECKDATASIGVERIFY ECDSA with hybrid pubkey", SCRIPT_VERIFY_NONE)
                        .PushDataSig(keys.key0, SignatureScheme::ECDSA, {})
                        .Num(0)
                        .ScriptError(SCRIPT_ERR_PUBKEYTYPE));
    tests.push_back(TestBuilder(CScript() << ToByteVector(keys.pubkey0H) << OP_CHECKDATASIGVERIFY << OP_TRUE,
        "CHECKDATASIGVERIFY SCHNORR with hybrid pubkey", SCRIPT_VERIFY_NONE)
                        .PushDataSig(keys.key0, SignatureScheme::SCHNORR, {})
                        .Num(0)
                        .ScriptError(SCRIPT_ERR_PUBKEYTYPE));
    tests.push_back(TestBuilder(CScript() << ToByteVector(keys.pubkey0H) << OP_CHECKDATASIGVERIFY << OP_TRUE,
        "CHECKDATASIGVERIFY ECDSA with invalid signature and hybrid pubkey", SCRIPT_VERIFY_NONE)
                        .PushDataSig(keys.key0, SignatureScheme::ECDSA, {})
                        .DamagePush(10)
                        .Num(0)
                        .ScriptError(SCRIPT_ERR_PUBKEYTYPE));
    tests.push_back(TestBuilder(CScript() << ToByteVector(keys.pubkey0H) << OP_CHECKDATASIGVERIFY << OP_TRUE,
        "CHECKDATASIGVERIFY SCHNORR with invalid signature and hybrid pubkey", SCRIPT_VERIFY_NONE)
                        .PushDataSig(keys.key0, SignatureScheme::SCHNORR, {})
                        .DamagePush(10)
                        .Num(0)
                        .ScriptError(SCRIPT_ERR_PUBKEYTYPE));
    std::set<std::string> tests_set;
    tests.push_back(TestBuilder(CScript() << ToByteVector(keys.pubkey1C) << OP_CHECKDATASIG,
        "CHECKDATASIG ECDSA with Hashtype byte", SCRIPT_VERIFY_NONE)
                        .PushSig(keys.key1, SignatureScheme::ECDSA, {})
                        .Num(0)
                        .ScriptError(SCRIPT_ERR_SIG_DER));
    tests.push_back(TestBuilder(CScript() << ToByteVector(keys.pubkey1C) << OP_CHECKDATASIG,
        "CHECKDATASIG SCHNORR with Hashtype byte", SCRIPT_VERIFY_NONE)
                        .PushSig(keys.key1, SignatureScheme::SCHNORR, {})
                        .Num(0)
                        .ScriptError(SCRIPT_ERR_SIG_DER));
    tests.push_back(TestBuilder(CScript() << ToByteVector(keys.pubkey1C) << OP_CHECKSIG,
        "CHECKSIG ECDSA without Hashtype byte", SCRIPT_VERIFY_NONE)
                        .PushDataSig(keys.key1, SignatureScheme::ECDSA, {})
                        .ScriptError(SCRIPT_ERR_SIG_DER));
    tests.push_back(TestBuilder(CScript() << ToByteVector(keys.pubkey1C) << OP_CHECKSIG,
        "CHECKSIG SCHNORR without Hashtype byte", SCRIPT_VERIFY_NONE)
                        .PushDataSig(keys.key1, SignatureScheme::SCHNORR, {})
                        .ScriptError(SCRIPT_ERR_SIG_DER));

    {
        UniValue json_tests = read_json(std::string(json_tests::script_tests, json_tests::script_tests + sizeof(json_tests::script_tests)));

        for (unsigned int idx = 0; idx < json_tests.size(); idx++) {
            const UniValue& tv = json_tests[idx];
            tests_set.insert(JSONPrettyPrint(tv.get_array()));
        }
    }

    std::string strGen;

    for (TestBuilder& test : tests) {
        test.Test();
        std::string str = JSONPrettyPrint(test.GetJSON());
#ifndef UPDATE_JSON_TESTS
        if (tests_set.count(str) == 0) {
            BOOST_CHECK_MESSAGE(false, "Missing auto script_valid test: " + test.GetComment() + "\n" + str);
        }
#endif
        strGen += str + ",\n";
    }

#ifdef UPDATE_JSON_TESTS
    FILE* file = fopen("script_tests.json.gen", "w");
    fputs(strGen.c_str(), file);
    fclose(file);
#endif
}

BOOST_AUTO_TEST_CASE(script_json_test)
{
    // Read tests from test/data/script_tests.json
    // Format is an array of arrays
    // Inner arrays are [ ["wit"..., nValue]?, "scriptSig", "scriptPubKey", "flags", "expected_scripterror" ]
    // ... where scriptSig and scriptPubKey are stringified
    // scripts.
    // If a witness is given, then the last value in the array should be the
    // amount (nValue) to use in the crediting tx
    UniValue tests = read_json(std::string(json_tests::script_tests, json_tests::script_tests + sizeof(json_tests::script_tests)));

    for (unsigned int idx = 0; idx < tests.size(); idx++) {
        UniValue test = tests[idx];
        std::string strTest = test.write();
        CScriptWitness witness;
        CAmount nValue = 0;
        unsigned int pos = 0;
        if (test.size() > 0 && test[pos].isArray()) {
            unsigned int i = 0;
            for (i = 0; i < test[pos].size() - 1; i++) {
                witness.stack.push_back(ParseHex(test[pos][i].get_str()));
            }
            nValue = AmountFromValue(test[pos][i]);
            pos++;
        }
        if (test.size() < 4 + pos) // Allow size > 3; extra stuff ignored (useful for comments)
        {
            if (test.size() != 1) {
                BOOST_ERROR("Bad test: " << strTest);
            }
            continue;
        }
        std::string scriptSigString = test[pos++].get_str();
        CScript scriptSig = ParseScript(scriptSigString);
        std::string scriptPubKeyString = test[pos++].get_str();
        CScript scriptPubKey = ParseScript(scriptPubKeyString);
        unsigned int scriptflags = ParseScriptFlags(test[pos++].get_str());
        int scriptError = ParseScriptError(test[pos++].get_str());

        DoTest(scriptPubKey, scriptSig, witness, scriptflags, strTest, scriptError, nValue);
    }
}

BOOST_AUTO_TEST_CASE(script_PushData)
{
    // Check that PUSHDATA1, PUSHDATA2, and PUSHDATA4 create the same value on
    // the stack as the 1-75 opcodes do.
    static const unsigned char direct[] = {1, 0x5a};
    static const unsigned char pushdata1[] = {OP_PUSHDATA1, 1, 0x5a};
    static const unsigned char pushdata2[] = {OP_PUSHDATA2, 1, 0, 0x5a};
    static const unsigned char pushdata4[] = {OP_PUSHDATA4, 1, 0, 0, 0, 0x5a};

    //verify the same same set of tests using SCRIPT_VERIFY_NONE, stdFlags and mndFlags
    ScriptError err;
    std::vector<std::vector<unsigned char>> directStack;
    BOOST_CHECK(EvalScript(directStack, CScript(&direct[0], &direct[sizeof(direct)]), SCRIPT_VERIFY_NONE, BaseSignatureChecker(), SigVersion::BASE, &err));
    BOOST_CHECK_MESSAGE(err == SCRIPT_ERR_OK, ScriptErrorString(err));

    std::vector<std::vector<unsigned char>> pushdata1Stack;
    BOOST_CHECK(!EvalScript(pushdata1Stack, CScript(&pushdata1[0], &pushdata1[sizeof(pushdata1)]), SCRIPT_VERIFY_NONE, BaseSignatureChecker(), SigVersion::BASE, &err));
    //BOOST_CHECK(pushdata1Stack == directStack);
    BOOST_CHECK_MESSAGE(err == SCRIPT_ERR_MINIMALDATA, ScriptErrorString(err));

    std::vector<std::vector<unsigned char>> pushdata2Stack;
    BOOST_CHECK(!EvalScript(pushdata2Stack, CScript(&pushdata2[0], &pushdata2[sizeof(pushdata2)]), SCRIPT_VERIFY_NONE, BaseSignatureChecker(), SigVersion::BASE, &err));
    //BOOST_CHECK(pushdata2Stack == directStack);
    BOOST_CHECK_MESSAGE(err == SCRIPT_ERR_MINIMALDATA, ScriptErrorString(err));

    std::vector<std::vector<unsigned char>> pushdata4Stack;
    BOOST_CHECK(!EvalScript(pushdata4Stack, CScript(&pushdata4[0], &pushdata4[sizeof(pushdata4)]), SCRIPT_VERIFY_NONE, BaseSignatureChecker(), SigVersion::BASE, &err));
    //BOOST_CHECK(pushdata4Stack == directStack);
    BOOST_CHECK_MESSAGE(err == SCRIPT_ERR_MINIMALDATA, ScriptErrorString(err));

    //verify using stdFlags
    directStack.clear();
    pushdata1Stack.clear();
    pushdata2Stack.clear();
    pushdata4Stack.clear();

    BOOST_CHECK(EvalScript(directStack, CScript(&direct[0], &direct[sizeof(direct)]), stdFlags, BaseSignatureChecker(), SigVersion::BASE, &err));
    BOOST_CHECK_MESSAGE(err == SCRIPT_ERR_OK, ScriptErrorString(err));

    BOOST_CHECK(!EvalScript(pushdata1Stack, CScript(&pushdata1[0], &pushdata1[sizeof(pushdata1)]), stdFlags, BaseSignatureChecker(), SigVersion::BASE, &err));
    //BOOST_CHECK(pushdata1Stack == directStack);
    BOOST_CHECK_MESSAGE(err == SCRIPT_ERR_MINIMALDATA, ScriptErrorString(err));

    BOOST_CHECK(!EvalScript(pushdata2Stack, CScript(&pushdata2[0], &pushdata2[sizeof(pushdata2)]), stdFlags, BaseSignatureChecker(), SigVersion::BASE, &err));
    //BOOST_CHECK(pushdata2Stack == directStack);
    BOOST_CHECK_MESSAGE(err == SCRIPT_ERR_MINIMALDATA, ScriptErrorString(err));

    BOOST_CHECK(!EvalScript(pushdata4Stack, CScript(&pushdata4[0], &pushdata4[sizeof(pushdata4)]), stdFlags, BaseSignatureChecker(), SigVersion::BASE, &err));
    //BOOST_CHECK(pushdata4Stack == directStack);
    BOOST_CHECK_MESSAGE(err == SCRIPT_ERR_MINIMALDATA, ScriptErrorString(err));

    //verify using mndFlags
    directStack.clear();
    pushdata1Stack.clear();
    pushdata2Stack.clear();
    pushdata4Stack.clear();

    BOOST_CHECK(EvalScript(directStack, CScript(&direct[0], &direct[sizeof(direct)]), mndFlags, BaseSignatureChecker(), SigVersion::BASE, &err));
    BOOST_CHECK_MESSAGE(err == SCRIPT_ERR_OK, ScriptErrorString(err));

    BOOST_CHECK(!EvalScript(pushdata1Stack, CScript(&pushdata1[0], &pushdata1[sizeof(pushdata1)]), mndFlags, BaseSignatureChecker(), SigVersion::BASE, &err));
    //BOOST_CHECK(pushdata1Stack == directStack);
    BOOST_CHECK_MESSAGE(err == SCRIPT_ERR_MINIMALDATA, ScriptErrorString(err));

    BOOST_CHECK(!EvalScript(pushdata2Stack, CScript(&pushdata2[0], &pushdata2[sizeof(pushdata2)]), mndFlags, BaseSignatureChecker(), SigVersion::BASE, &err));
    //BOOST_CHECK(pushdata2Stack == directStack);
    BOOST_CHECK_MESSAGE(err == SCRIPT_ERR_MINIMALDATA, ScriptErrorString(err));

    BOOST_CHECK(!EvalScript(pushdata4Stack, CScript(&pushdata4[0], &pushdata4[sizeof(pushdata4)]), mndFlags, BaseSignatureChecker(), SigVersion::BASE, &err));
    //BOOST_CHECK(pushdata4Stack == directStack);
    BOOST_CHECK_MESSAGE(err == SCRIPT_ERR_MINIMALDATA, ScriptErrorString(err));
}

static CScript
sign_multisig(const CScript& scriptPubKey, const std::vector<CKey>& keys, const CTransaction& transaction)
{
    uint256 hash = SignatureHash(scriptPubKey, transaction, 0, SIGHASH_ALL, 0, SigVersion::BASE);

    CScript result;
    //
    // NOTE: CHECKMULTISIG has an unfortunate bug; it requires
    // one extra item on the stack, before the signatures.
    // Putting OP_0 on the stack is the workaround;
    // fixing the bug would mean splitting the block chain (old
    // clients would not accept new CHECKMULTISIG transactions,
    // and vice-versa)
    //
    result << OP_0;
    for (const CKey& key : keys) {
        std::vector<unsigned char> vchSig;
        BOOST_CHECK(key.Sign_ECDSA(hash, vchSig));
        vchSig.push_back((unsigned char)SIGHASH_ALL);
        result << vchSig;
    }
    return result;
}
static CScript
sign_multisig(const CScript& scriptPubKey, const CKey& key, const CTransaction& transaction)
{
    std::vector<CKey> keys;
    keys.push_back(key);
    return sign_multisig(scriptPubKey, keys, transaction);
}

BOOST_AUTO_TEST_CASE(script_CHECKMULTISIG12)
{
    ScriptError err;
    CKey key1, key2, key3;
    key1.MakeNewKey(true);
    key2.MakeNewKey(false);
    key3.MakeNewKey(true);

    CScript scriptPubKey12;
    scriptPubKey12 << OP_1 << ToByteVector(key1.GetPubKey()) << ToByteVector(key2.GetPubKey()) << OP_2 << OP_CHECKMULTISIG;

    const CTransaction txFrom12{BuildCreditingTransaction(scriptPubKey12)};
    CMutableTransaction txTo12 = BuildSpendingTransaction(CScript(), CScriptWitness(), txFrom12);

    CScript goodsig1 = sign_multisig(scriptPubKey12, key1, txTo12);
    BOOST_CHECK(VerifyScript(goodsig1, scriptPubKey12, nullptr, SCRIPT_VERIFY_NONE, MutableTransactionSignatureChecker(&txTo12, 0, txFrom12.vout[0].nValue), &err));
    BOOST_CHECK_MESSAGE(err == SCRIPT_ERR_OK, ScriptErrorString(err));
    BOOST_CHECK(VerifyScript(goodsig1, scriptPubKey12, nullptr, stdFlags, MutableTransactionSignatureChecker(&txTo12, 0, txFrom12.vout[0].nValue), &err));
    BOOST_CHECK_MESSAGE(err == SCRIPT_ERR_OK, ScriptErrorString(err));
    BOOST_CHECK(VerifyScript(goodsig1, scriptPubKey12, nullptr, mndFlags, 
    MutableTransactionSignatureChecker(&txTo12, 0, txFrom12.vout[0].nValue), &err));
    BOOST_CHECK_MESSAGE(err == SCRIPT_ERR_OK, ScriptErrorString(err));

    txTo12.vout[0].nValue = 2;
    BOOST_CHECK(!VerifyScript(goodsig1, scriptPubKey12, nullptr, SCRIPT_VERIFY_NONE, MutableTransactionSignatureChecker(&txTo12, 0, txFrom12.vout[0].nValue), &err));
    BOOST_CHECK_MESSAGE(err == SCRIPT_ERR_EVAL_FALSE, ScriptErrorString(err));
    BOOST_CHECK(!VerifyScript(goodsig1, scriptPubKey12, nullptr, stdFlags, MutableTransactionSignatureChecker(&txTo12, 0, txFrom12.vout[0].nValue), &err));
    BOOST_CHECK_MESSAGE(err == SCRIPT_ERR_SIG_NULLFAIL, ScriptErrorString(err));
    BOOST_CHECK(!VerifyScript(goodsig1, scriptPubKey12, nullptr, mndFlags, MutableTransactionSignatureChecker(&txTo12, 0, txFrom12.vout[0].nValue), &err));
    BOOST_CHECK_MESSAGE(err == SCRIPT_ERR_SIG_NULLFAIL, ScriptErrorString(err));

    CScript goodsig2 = sign_multisig(scriptPubKey12, key2, txTo12);
    BOOST_CHECK(VerifyScript(goodsig2, scriptPubKey12, nullptr, SCRIPT_VERIFY_NONE, MutableTransactionSignatureChecker(&txTo12, 0, txFrom12.vout[0].nValue), &err));
    BOOST_CHECK_MESSAGE(err == SCRIPT_ERR_OK, ScriptErrorString(err));
    BOOST_CHECK(VerifyScript(goodsig2, scriptPubKey12, nullptr, stdFlags, MutableTransactionSignatureChecker(&txTo12, 0, txFrom12.vout[0].nValue), &err));
    BOOST_CHECK_MESSAGE(err == SCRIPT_ERR_OK, ScriptErrorString(err));
    BOOST_CHECK(VerifyScript(goodsig2, scriptPubKey12, nullptr, mndFlags, MutableTransactionSignatureChecker(&txTo12, 0, txFrom12.vout[0].nValue), &err));
    BOOST_CHECK_MESSAGE(err == SCRIPT_ERR_OK, ScriptErrorString(err));

    CScript badsig1 = sign_multisig(scriptPubKey12, key3, txTo12);
    BOOST_CHECK(!VerifyScript(badsig1, scriptPubKey12, nullptr, SCRIPT_VERIFY_NONE, MutableTransactionSignatureChecker(&txTo12, 0, txFrom12.vout[0].nValue), &err));
    BOOST_CHECK_MESSAGE(err == SCRIPT_ERR_EVAL_FALSE, ScriptErrorString(err));
    BOOST_CHECK(!VerifyScript(badsig1, scriptPubKey12, nullptr, stdFlags, MutableTransactionSignatureChecker(&txTo12, 0, txFrom12.vout[0].nValue), &err));
    BOOST_CHECK_MESSAGE(err == SCRIPT_ERR_SIG_NULLFAIL, ScriptErrorString(err));
    BOOST_CHECK(!VerifyScript(badsig1, scriptPubKey12, nullptr, mndFlags, MutableTransactionSignatureChecker(&txTo12, 0, txFrom12.vout[0].nValue), &err));
    BOOST_CHECK_MESSAGE(err == SCRIPT_ERR_SIG_NULLFAIL, ScriptErrorString(err));
}

BOOST_AUTO_TEST_CASE(script_CHECKMULTISIG23)
{
    ScriptError err;
    CKey key1, key2, key3, key4;
    key1.MakeNewKey(true);
    key2.MakeNewKey(false);
    key3.MakeNewKey(true);
    key4.MakeNewKey(false);

    CScript scriptPubKey23;
    scriptPubKey23 << OP_2 << ToByteVector(key1.GetPubKey()) << ToByteVector(key2.GetPubKey()) << ToByteVector(key3.GetPubKey()) << OP_3 << OP_CHECKMULTISIG;

    const CTransaction txFrom23{BuildCreditingTransaction(scriptPubKey23)};
    CMutableTransaction txTo23 = BuildSpendingTransaction(CScript(), CScriptWitness(), txFrom23);

    std::vector<CKey> keys;
    keys.push_back(key1);
    keys.push_back(key2);
    CScript goodsig1 = sign_multisig(scriptPubKey23, keys, txTo23);
    BOOST_CHECK(VerifyScript(goodsig1, scriptPubKey23, nullptr, SCRIPT_VERIFY_NONE, MutableTransactionSignatureChecker(&txTo23, 0, txFrom23.vout[0].nValue), &err));
    BOOST_CHECK_MESSAGE(err == SCRIPT_ERR_OK, ScriptErrorString(err));

    BOOST_CHECK(VerifyScript(goodsig1, scriptPubKey23, nullptr, stdFlags, MutableTransactionSignatureChecker(&txTo23, 0, txFrom23.vout[0].nValue), &err));
    BOOST_CHECK_MESSAGE(err == SCRIPT_ERR_OK, ScriptErrorString(err));

    BOOST_CHECK(VerifyScript(goodsig1, scriptPubKey23, nullptr, mndFlags, MutableTransactionSignatureChecker(&txTo23, 0, txFrom23.vout[0].nValue), &err));
    BOOST_CHECK_MESSAGE(err == SCRIPT_ERR_OK, ScriptErrorString(err));

    keys.clear();
    keys.push_back(key1);
    keys.push_back(key3);
    CScript goodsig2 = sign_multisig(scriptPubKey23, keys, txTo23);
    BOOST_CHECK(VerifyScript(goodsig2, scriptPubKey23, nullptr, SCRIPT_VERIFY_NONE, MutableTransactionSignatureChecker(&txTo23, 0, txFrom23.vout[0].nValue), &err));
    BOOST_CHECK_MESSAGE(err == SCRIPT_ERR_OK, ScriptErrorString(err));

    BOOST_CHECK(VerifyScript(goodsig2, scriptPubKey23, nullptr, stdFlags, MutableTransactionSignatureChecker(&txTo23, 0, txFrom23.vout[0].nValue), &err));
    BOOST_CHECK_MESSAGE(err == SCRIPT_ERR_OK, ScriptErrorString(err));

    BOOST_CHECK(VerifyScript(goodsig2, scriptPubKey23, nullptr, mndFlags, MutableTransactionSignatureChecker(&txTo23, 0, txFrom23.vout[0].nValue), &err));
    BOOST_CHECK_MESSAGE(err == SCRIPT_ERR_OK, ScriptErrorString(err));

    keys.clear();
    keys.push_back(key2);
    keys.push_back(key3);
    CScript goodsig3 = sign_multisig(scriptPubKey23, keys, txTo23);
    BOOST_CHECK(VerifyScript(goodsig3, scriptPubKey23, nullptr, SCRIPT_VERIFY_NONE, MutableTransactionSignatureChecker(&txTo23, 0, txFrom23.vout[0].nValue), &err));
    BOOST_CHECK_MESSAGE(err == SCRIPT_ERR_OK, ScriptErrorString(err));

    BOOST_CHECK(VerifyScript(goodsig3, scriptPubKey23, nullptr, stdFlags, MutableTransactionSignatureChecker(&txTo23, 0, txFrom23.vout[0].nValue), &err));
    BOOST_CHECK_MESSAGE(err == SCRIPT_ERR_OK, ScriptErrorString(err));

    BOOST_CHECK(VerifyScript(goodsig3, scriptPubKey23, nullptr, mndFlags, MutableTransactionSignatureChecker(&txTo23, 0, txFrom23.vout[0].nValue), &err));
    BOOST_CHECK_MESSAGE(err == SCRIPT_ERR_OK, ScriptErrorString(err));

    keys.clear();
    keys.push_back(key2);
    keys.push_back(key2); // Can't re-use sig
    CScript badsig1 = sign_multisig(scriptPubKey23, keys, txTo23);
    BOOST_CHECK(!VerifyScript(badsig1, scriptPubKey23, nullptr, SCRIPT_VERIFY_NONE, MutableTransactionSignatureChecker(&txTo23, 0, txFrom23.vout[0].nValue), &err));
    BOOST_CHECK_MESSAGE(err == SCRIPT_ERR_EVAL_FALSE, ScriptErrorString(err));

    BOOST_CHECK(!VerifyScript(badsig1, scriptPubKey23, nullptr, stdFlags, MutableTransactionSignatureChecker(&txTo23, 0, txFrom23.vout[0].nValue), &err));
    BOOST_CHECK_MESSAGE(err == SCRIPT_ERR_SIG_NULLFAIL, ScriptErrorString(err));

    BOOST_CHECK(!VerifyScript(badsig1, scriptPubKey23, nullptr, mndFlags, MutableTransactionSignatureChecker(&txTo23, 0, txFrom23.vout[0].nValue), &err));
    BOOST_CHECK_MESSAGE(err == SCRIPT_ERR_SIG_NULLFAIL, ScriptErrorString(err));

    keys.clear();
    keys.push_back(key2);
    keys.push_back(key1); // sigs must be in correct order
    CScript badsig2 = sign_multisig(scriptPubKey23, keys, txTo23);
    BOOST_CHECK(!VerifyScript(badsig2, scriptPubKey23, nullptr, SCRIPT_VERIFY_NONE, MutableTransactionSignatureChecker(&txTo23, 0, txFrom23.vout[0].nValue), &err));
    BOOST_CHECK_MESSAGE(err == SCRIPT_ERR_EVAL_FALSE, ScriptErrorString(err));

    BOOST_CHECK(!VerifyScript(badsig2, scriptPubKey23, nullptr, stdFlags, MutableTransactionSignatureChecker(&txTo23, 0, txFrom23.vout[0].nValue), &err));
    BOOST_CHECK_MESSAGE(err == SCRIPT_ERR_SIG_NULLFAIL, ScriptErrorString(err));

    BOOST_CHECK(!VerifyScript(badsig2, scriptPubKey23, nullptr, mndFlags, MutableTransactionSignatureChecker(&txTo23, 0, txFrom23.vout[0].nValue), &err));
    BOOST_CHECK_MESSAGE(err == SCRIPT_ERR_SIG_NULLFAIL, ScriptErrorString(err));

    keys.clear();
    keys.push_back(key3);
    keys.push_back(key2); // sigs must be in correct order
    CScript badsig3 = sign_multisig(scriptPubKey23, keys, txTo23);
    BOOST_CHECK(!VerifyScript(badsig3, scriptPubKey23, nullptr, SCRIPT_VERIFY_NONE, MutableTransactionSignatureChecker(&txTo23, 0, txFrom23.vout[0].nValue), &err));
    BOOST_CHECK_MESSAGE(err == SCRIPT_ERR_EVAL_FALSE, ScriptErrorString(err));

    BOOST_CHECK(!VerifyScript(badsig3, scriptPubKey23, nullptr, stdFlags, MutableTransactionSignatureChecker(&txTo23, 0, txFrom23.vout[0].nValue), &err));
    BOOST_CHECK_MESSAGE(err == SCRIPT_ERR_SIG_NULLFAIL, ScriptErrorString(err));

    BOOST_CHECK(!VerifyScript(badsig3, scriptPubKey23, nullptr, mndFlags, MutableTransactionSignatureChecker(&txTo23, 0, txFrom23.vout[0].nValue), &err));
    BOOST_CHECK_MESSAGE(err == SCRIPT_ERR_SIG_NULLFAIL, ScriptErrorString(err));

    keys.clear();
    keys.push_back(key4);
    keys.push_back(key2); // sigs must match pubkeys
    CScript badsig4 = sign_multisig(scriptPubKey23, keys, txTo23);
    BOOST_CHECK(!VerifyScript(badsig4, scriptPubKey23, nullptr, SCRIPT_VERIFY_NONE, MutableTransactionSignatureChecker(&txTo23, 0, txFrom23.vout[0].nValue), &err));
    BOOST_CHECK_MESSAGE(err == SCRIPT_ERR_EVAL_FALSE, ScriptErrorString(err));

    BOOST_CHECK(!VerifyScript(badsig4, scriptPubKey23, nullptr, stdFlags, MutableTransactionSignatureChecker(&txTo23, 0, txFrom23.vout[0].nValue), &err));
    BOOST_CHECK_MESSAGE(err == SCRIPT_ERR_SIG_NULLFAIL, ScriptErrorString(err));

    BOOST_CHECK(!VerifyScript(badsig4, scriptPubKey23, nullptr, mndFlags, MutableTransactionSignatureChecker(&txTo23, 0, txFrom23.vout[0].nValue), &err));
    BOOST_CHECK_MESSAGE(err == SCRIPT_ERR_SIG_NULLFAIL, ScriptErrorString(err));

    keys.clear();
    keys.push_back(key1);
    keys.push_back(key4); // sigs must match pubkeys
    CScript badsig5 = sign_multisig(scriptPubKey23, keys, txTo23);
    BOOST_CHECK(!VerifyScript(badsig5, scriptPubKey23, nullptr, SCRIPT_VERIFY_NONE, MutableTransactionSignatureChecker(&txTo23, 0, txFrom23.vout[0].nValue), &err));
    BOOST_CHECK_MESSAGE(err == SCRIPT_ERR_EVAL_FALSE, ScriptErrorString(err));

    BOOST_CHECK(!VerifyScript(badsig5, scriptPubKey23, nullptr, stdFlags, MutableTransactionSignatureChecker(&txTo23, 0, txFrom23.vout[0].nValue), &err));
    BOOST_CHECK_MESSAGE(err == SCRIPT_ERR_SIG_NULLFAIL, ScriptErrorString(err));

    BOOST_CHECK(!VerifyScript(badsig5, scriptPubKey23, nullptr, mndFlags, MutableTransactionSignatureChecker(&txTo23, 0, txFrom23.vout[0].nValue), &err));
    BOOST_CHECK_MESSAGE(err == SCRIPT_ERR_SIG_NULLFAIL, ScriptErrorString(err));

    keys.clear(); // Must have signatures
    CScript badsig6 = sign_multisig(scriptPubKey23, keys, txTo23);
    BOOST_CHECK(!VerifyScript(badsig6, scriptPubKey23, nullptr, SCRIPT_VERIFY_NONE, MutableTransactionSignatureChecker(&txTo23, 0, txFrom23.vout[0].nValue), &err));
    BOOST_CHECK_MESSAGE(err == SCRIPT_ERR_INVALID_STACK_OPERATION, ScriptErrorString(err));
    BOOST_CHECK(!VerifyScript(badsig6, scriptPubKey23, nullptr, stdFlags, MutableTransactionSignatureChecker(&txTo23, 0, txFrom23.vout[0].nValue), &err));
    BOOST_CHECK_MESSAGE(err == SCRIPT_ERR_INVALID_STACK_OPERATION, ScriptErrorString(err));
    BOOST_CHECK(!VerifyScript(badsig6, scriptPubKey23, nullptr, mndFlags, MutableTransactionSignatureChecker(&txTo23, 0, txFrom23.vout[0].nValue), &err));
    BOOST_CHECK_MESSAGE(err == SCRIPT_ERR_INVALID_STACK_OPERATION, ScriptErrorString(err));
}

/* Wrapper around ProduceSignature to combine two scriptsigs */
SignatureData CombineSignatures(const CTxOut& txout, const CMutableTransaction& tx, const SignatureData& scriptSig1, const SignatureData& scriptSig2)
{
    SignatureData data;
    data.MergeSignatureData(scriptSig1);
    data.MergeSignatureData(scriptSig2);
    ProduceSignature(DUMMY_SIGNING_PROVIDER, MutableTransactionSignatureCreator(&tx, 0, txout.nValue), txout.scriptPubKey, data);
    return data;
}

BOOST_AUTO_TEST_CASE(script_combineSigs)
{
    // Test the ProduceSignature's ability to combine signatures function
    CBasicKeyStore keystore;
    std::vector<CKey> keys;
    std::vector<CPubKey> pubkeys;
    for (int i = 0; i < 3; i++) {
        CKey key;
        key.MakeNewKey(i % 2 == 1);
        keys.push_back(key);
        pubkeys.push_back(key.GetPubKey());
        keystore.AddKey(key);
    }

    CMutableTransaction txFrom = BuildCreditingTransaction(GetScriptForDestination(keys[0].GetPubKey().GetID()));
    CMutableTransaction txTo = BuildSpendingTransaction(CScript(), CScriptWitness(), txFrom);
    CScript& scriptPubKey = txFrom.vout[0].scriptPubKey;
    SignatureData scriptSig;

    SignatureData empty;
    SignatureData combined = CombineSignatures(txFrom.vout[0], txTo, empty, empty);
    BOOST_CHECK(combined.scriptSig.empty());

    // Single signature case:
    SignSignature(keystore, txFrom, txTo, 0, SIGHASH_ALL); // changes scriptSig
    scriptSig = DataFromTransaction(txTo, 0, txFrom.vout[0]);
    combined = CombineSignatures(txFrom.vout[0], txTo, scriptSig, empty);
    BOOST_CHECK(combined.scriptSig == scriptSig.scriptSig);
    combined = CombineSignatures(txFrom.vout[0], txTo, empty, scriptSig);
    BOOST_CHECK(combined.scriptSig == scriptSig.scriptSig);
    SignatureData scriptSigCopy = scriptSig;
    // Signing again will give a different, valid signature:
    SignSignature(keystore, txFrom, txTo, 0, SIGHASH_ALL);
    scriptSig = DataFromTransaction(txTo, 0, txFrom.vout[0]);
    combined = CombineSignatures(txFrom.vout[0], txTo, scriptSigCopy, scriptSig);
    BOOST_CHECK(combined.scriptSig == scriptSigCopy.scriptSig || combined.scriptSig == scriptSig.scriptSig);

    // P2SH, single-signature case:
    CScript pkSingle;
    pkSingle << ToByteVector(keys[0].GetPubKey()) << OP_CHECKSIG;
    keystore.AddCScript(pkSingle);
    scriptPubKey = GetScriptForDestination(CScriptID(pkSingle));
    SignSignature(keystore, txFrom, txTo, 0, SIGHASH_ALL);
    scriptSig = DataFromTransaction(txTo, 0, txFrom.vout[0]);
    combined = CombineSignatures(txFrom.vout[0], txTo, scriptSig, empty);
    BOOST_CHECK(combined.scriptSig == scriptSig.scriptSig);
    combined = CombineSignatures(txFrom.vout[0], txTo, empty, scriptSig);
    BOOST_CHECK(combined.scriptSig == scriptSig.scriptSig);
    scriptSigCopy = scriptSig;
    SignSignature(keystore, txFrom, txTo, 0, SIGHASH_ALL);
    scriptSig = DataFromTransaction(txTo, 0, txFrom.vout[0]);
    combined = CombineSignatures(txFrom.vout[0], txTo, scriptSigCopy, scriptSig);
    BOOST_CHECK(combined.scriptSig == scriptSigCopy.scriptSig || combined.scriptSig == scriptSig.scriptSig);

    // Hardest case:  Multisig 2-of-3
    scriptPubKey = GetScriptForMultisig(2, pubkeys);
    keystore.AddCScript(scriptPubKey);
    SignSignature(keystore, txFrom, txTo, 0, SIGHASH_ALL);
    scriptSig = DataFromTransaction(txTo, 0, txFrom.vout[0]);
    combined = CombineSignatures(txFrom.vout[0], txTo, scriptSig, empty);
    BOOST_CHECK(combined.scriptSig == scriptSig.scriptSig);
    combined = CombineSignatures(txFrom.vout[0], txTo, empty, scriptSig);
    BOOST_CHECK(combined.scriptSig == scriptSig.scriptSig);

    // A couple of partially-signed versions:
    std::vector<unsigned char> sig1;
    uint256 hash1 = SignatureHash(scriptPubKey, txTo, 0, SIGHASH_ALL, 0, SigVersion::BASE);
    BOOST_CHECK(keys[0].Sign_ECDSA(hash1, sig1));
    sig1.push_back(SIGHASH_ALL);
    std::vector<unsigned char> sig2;
    uint256 hash2 = SignatureHash(scriptPubKey, txTo, 0, SIGHASH_NONE, 0, SigVersion::BASE);
    BOOST_CHECK(keys[1].Sign_ECDSA(hash2, sig2));
    sig2.push_back(SIGHASH_NONE);
    std::vector<unsigned char> sig3;
    uint256 hash3 = SignatureHash(scriptPubKey, txTo, 0, SIGHASH_SINGLE, 0, SigVersion::BASE);
    BOOST_CHECK(keys[2].Sign_ECDSA(hash3, sig3));
    sig3.push_back(SIGHASH_SINGLE);

    // Not fussy about order (or even existence) of placeholders or signatures:
    CScript partial1a = CScript() << OP_0 << sig1 << OP_0;
    CScript partial1b = CScript() << OP_0 << OP_0 << sig1;
    CScript partial2a = CScript() << OP_0 << sig2;
    CScript partial2b = CScript() << sig2 << OP_0;
    CScript partial3a = CScript() << sig3;
    CScript partial3b = CScript() << OP_0 << OP_0 << sig3;
    CScript partial3c = CScript() << OP_0 << sig3 << OP_0;
    CScript complete12 = CScript() << OP_0 << sig1 << sig2;
    CScript complete13 = CScript() << OP_0 << sig1 << sig3;
    CScript complete23 = CScript() << OP_0 << sig2 << sig3;
    SignatureData partial1_sigs;
    partial1_sigs.signatures.emplace(keys[0].GetPubKey().GetID(), SigPair(keys[0].GetPubKey(), sig1));
    SignatureData partial2_sigs;
    partial2_sigs.signatures.emplace(keys[1].GetPubKey().GetID(), SigPair(keys[1].GetPubKey(), sig2));
    SignatureData partial3_sigs;
    partial3_sigs.signatures.emplace(keys[2].GetPubKey().GetID(), SigPair(keys[2].GetPubKey(), sig3));

    combined = CombineSignatures(txFrom.vout[0], txTo, partial1_sigs, partial1_sigs);
    BOOST_CHECK(combined.scriptSig == partial1a);
    combined = CombineSignatures(txFrom.vout[0], txTo, partial1_sigs, partial2_sigs);
    BOOST_CHECK(combined.scriptSig == complete12);
    combined = CombineSignatures(txFrom.vout[0], txTo, partial2_sigs, partial1_sigs);
    BOOST_CHECK(combined.scriptSig == complete12);
    combined = CombineSignatures(txFrom.vout[0], txTo, partial1_sigs, partial2_sigs);
    BOOST_CHECK(combined.scriptSig == complete12);
    combined = CombineSignatures(txFrom.vout[0], txTo, partial3_sigs, partial1_sigs);
    BOOST_CHECK(combined.scriptSig == complete13);
    combined = CombineSignatures(txFrom.vout[0], txTo, partial2_sigs, partial3_sigs);
    BOOST_CHECK(combined.scriptSig == complete23);
    combined = CombineSignatures(txFrom.vout[0], txTo, partial3_sigs, partial2_sigs);
    BOOST_CHECK(combined.scriptSig == complete23);
    combined = CombineSignatures(txFrom.vout[0], txTo, partial3_sigs, partial3_sigs);
    BOOST_CHECK(combined.scriptSig == partial3c);
}

BOOST_AUTO_TEST_CASE(script_standard_push)
{
    ScriptError err;
    for (int i = 0; i < 67000; i++) {
        CScript script;
        script << i;
        BOOST_CHECK_MESSAGE(script.IsPushOnly(), "Number " << i << " is not pure push.");
        BOOST_CHECK_MESSAGE(VerifyScript(script, CScript() << i << OP_EQUAL, nullptr, SCRIPT_VERIFY_NONE, BaseSignatureChecker(), &err), "Number " << i << " push is not minimal data.");
        BOOST_CHECK_MESSAGE(err == SCRIPT_ERR_OK, ScriptErrorString(err));
        BOOST_CHECK_MESSAGE(VerifyScript(script, CScript() << i << OP_EQUAL, nullptr, stdFlags, BaseSignatureChecker(), &err), "Number " << i << " push is not minimal data.");
        BOOST_CHECK_MESSAGE(err == SCRIPT_ERR_OK, ScriptErrorString(err));
        BOOST_CHECK_MESSAGE(VerifyScript(script, CScript() << i << OP_EQUAL, nullptr, mndFlags, BaseSignatureChecker(), &err), "Number " << i << " push is not minimal data.");
        BOOST_CHECK_MESSAGE(err == SCRIPT_ERR_OK, ScriptErrorString(err));
    }

    for (unsigned int i = 0; i <= MAX_SCRIPT_ELEMENT_SIZE; i++) {
        std::vector<unsigned char> data(i, '\111');
        CScript script;
        script << data;
        BOOST_CHECK_MESSAGE(script.IsPushOnly(), "Length " << i << " is not pure push.");
        BOOST_CHECK_MESSAGE(VerifyScript(script, CScript() << data << OP_EQUAL, nullptr, SCRIPT_VERIFY_NONE, BaseSignatureChecker(), &err), "Length " << i << " push is not minimal data.");
        BOOST_CHECK_MESSAGE(err == SCRIPT_ERR_OK, ScriptErrorString(err));
        BOOST_CHECK_MESSAGE(VerifyScript(script, CScript() << data << OP_EQUAL, nullptr, stdFlags, BaseSignatureChecker(), &err), "Length " << i << " push is not minimal data.");
        BOOST_CHECK_MESSAGE(err == SCRIPT_ERR_OK, ScriptErrorString(err));
        BOOST_CHECK_MESSAGE(VerifyScript(script, CScript() << data << OP_EQUAL, nullptr, mndFlags, BaseSignatureChecker(), &err), "Length " << i << " push is not minimal data.");
        BOOST_CHECK_MESSAGE(err == SCRIPT_ERR_OK, ScriptErrorString(err));
    }
}

BOOST_AUTO_TEST_CASE(script_IsPushOnly_on_invalid_scripts)
{
    // IsPushOnly returns false when given a script containing only pushes that
    // are invalid due to truncation. IsPushOnly() is consensus critical
    // because P2SH evaluation uses it, although this specific behavior should
    // not be consensus critical as the P2SH evaluation would fail first due to
    // the invalid push. Still, it doesn't hurt to test it explicitly.
    static const unsigned char direct[] = {1};
    BOOST_CHECK(!CScript(direct, direct + sizeof(direct)).IsPushOnly());
}

BOOST_AUTO_TEST_CASE(script_GetScriptAsm)
{
    BOOST_CHECK_EQUAL("OP_CHECKLOCKTIMEVERIFY", ScriptToAsmStr(CScript() << OP_NOP2, true));
    BOOST_CHECK_EQUAL("OP_CHECKLOCKTIMEVERIFY", ScriptToAsmStr(CScript() << OP_CHECKLOCKTIMEVERIFY, true));
    BOOST_CHECK_EQUAL("OP_CHECKLOCKTIMEVERIFY", ScriptToAsmStr(CScript() << OP_NOP2));
    BOOST_CHECK_EQUAL("OP_CHECKLOCKTIMEVERIFY", ScriptToAsmStr(CScript() << OP_CHECKLOCKTIMEVERIFY));

    std::string derSig("3044022065d7fef0523494dd704e8b4f55860e815eb5bf80e12076e816d9fa76175ac40f0220700bfe5809f57653cfdf3b4b467225f3ed83b36c3384533c26ce657b35063ae2");
    std::string pubKey("038282263212c609d9ea2a6e3e172de238d8c39cabd5ac1ca10646e23fd5f51508");
    std::vector<unsigned char> vchPubKey = ToByteVector(ParseHex(pubKey));

    BOOST_CHECK_EQUAL(derSig + "00 " + pubKey, ScriptToAsmStr(CScript() << ToByteVector(ParseHex(derSig + "00")) << vchPubKey, true));
    BOOST_CHECK_EQUAL(derSig + "80 " + pubKey, ScriptToAsmStr(CScript() << ToByteVector(ParseHex(derSig + "80")) << vchPubKey, true));
    BOOST_CHECK_EQUAL(derSig + "[ALL] " + pubKey, ScriptToAsmStr(CScript() << ToByteVector(ParseHex(derSig + "01")) << vchPubKey, true));
    BOOST_CHECK_EQUAL(derSig + "[NONE] " + pubKey, ScriptToAsmStr(CScript() << ToByteVector(ParseHex(derSig + "02")) << vchPubKey, true));
    BOOST_CHECK_EQUAL(derSig + "[SINGLE] " + pubKey, ScriptToAsmStr(CScript() << ToByteVector(ParseHex(derSig + "03")) << vchPubKey, true));
    BOOST_CHECK_EQUAL(derSig + "[ALL|ANYONECANPAY] " + pubKey, ScriptToAsmStr(CScript() << ToByteVector(ParseHex(derSig + "81")) << vchPubKey, true));
    BOOST_CHECK_EQUAL(derSig + "[NONE|ANYONECANPAY] " + pubKey, ScriptToAsmStr(CScript() << ToByteVector(ParseHex(derSig + "82")) << vchPubKey, true));
    BOOST_CHECK_EQUAL(derSig + "[SINGLE|ANYONECANPAY] " + pubKey, ScriptToAsmStr(CScript() << ToByteVector(ParseHex(derSig + "83")) << vchPubKey, true));

    BOOST_CHECK_EQUAL(derSig + "00 " + pubKey, ScriptToAsmStr(CScript() << ToByteVector(ParseHex(derSig + "00")) << vchPubKey));
    BOOST_CHECK_EQUAL(derSig + "80 " + pubKey, ScriptToAsmStr(CScript() << ToByteVector(ParseHex(derSig + "80")) << vchPubKey));
    BOOST_CHECK_EQUAL(derSig + "01 " + pubKey, ScriptToAsmStr(CScript() << ToByteVector(ParseHex(derSig + "01")) << vchPubKey));
    BOOST_CHECK_EQUAL(derSig + "02 " + pubKey, ScriptToAsmStr(CScript() << ToByteVector(ParseHex(derSig + "02")) << vchPubKey));
    BOOST_CHECK_EQUAL(derSig + "03 " + pubKey, ScriptToAsmStr(CScript() << ToByteVector(ParseHex(derSig + "03")) << vchPubKey));
    BOOST_CHECK_EQUAL(derSig + "81 " + pubKey, ScriptToAsmStr(CScript() << ToByteVector(ParseHex(derSig + "81")) << vchPubKey));
    BOOST_CHECK_EQUAL(derSig + "82 " + pubKey, ScriptToAsmStr(CScript() << ToByteVector(ParseHex(derSig + "82")) << vchPubKey));
    BOOST_CHECK_EQUAL(derSig + "83 " + pubKey, ScriptToAsmStr(CScript() << ToByteVector(ParseHex(derSig + "83")) << vchPubKey));
}

static CScript
ScriptFromHex(const char* hex)
{
    std::vector<unsigned char> data = ParseHex(hex);
    return CScript(data.begin(), data.end());
}


BOOST_AUTO_TEST_CASE(script_FindAndDelete)
{
    // Exercise the FindAndDelete functionality
    CScript s;
    CScript d;
    CScript expect;

    s = CScript() << OP_1 << OP_2;
    d = CScript(); // delete nothing should be a no-op
    expect = s;
    BOOST_CHECK_EQUAL(FindAndDelete(s, d), 0);
    BOOST_CHECK(s == expect);

    s = CScript() << OP_1 << OP_2 << OP_3;
    d = CScript() << OP_2;
    expect = CScript() << OP_1 << OP_3;
    BOOST_CHECK_EQUAL(FindAndDelete(s, d), 1);
    BOOST_CHECK(s == expect);

    s = CScript() << OP_3 << OP_1 << OP_3 << OP_3 << OP_4 << OP_3;
    d = CScript() << OP_3;
    expect = CScript() << OP_1 << OP_4;
    BOOST_CHECK_EQUAL(FindAndDelete(s, d), 4);
    BOOST_CHECK(s == expect);

    s = ScriptFromHex("0302ff03"); // PUSH 0x02ff03 onto stack
    d = ScriptFromHex("0302ff03");
    expect = CScript();
    BOOST_CHECK_EQUAL(FindAndDelete(s, d), 1);
    BOOST_CHECK(s == expect);

    s = ScriptFromHex("0302ff030302ff03"); // PUSH 0x2ff03 PUSH 0x2ff03
    d = ScriptFromHex("0302ff03");
    expect = CScript();
    BOOST_CHECK_EQUAL(FindAndDelete(s, d), 2);
    BOOST_CHECK(s == expect);

    s = ScriptFromHex("0302ff030302ff03");
    d = ScriptFromHex("02");
    expect = s; // FindAndDelete matches entire opcodes
    BOOST_CHECK_EQUAL(FindAndDelete(s, d), 0);
    BOOST_CHECK(s == expect);

    s = ScriptFromHex("0302ff030302ff03");
    d = ScriptFromHex("ff");
    expect = s;
    BOOST_CHECK_EQUAL(FindAndDelete(s, d), 0);
    BOOST_CHECK(s == expect);

    // This is an odd edge case: strip of the push-three-bytes
    // prefix, leaving 02ff03 which is push-two-bytes:
    s = ScriptFromHex("0302ff030302ff03");
    d = ScriptFromHex("03");
    expect = CScript() << ParseHex("ff03") << ParseHex("ff03");
    BOOST_CHECK_EQUAL(FindAndDelete(s, d), 2);
    BOOST_CHECK(s == expect);

    // Byte sequence that spans multiple opcodes:
    s = ScriptFromHex("02feed5169"); // PUSH(0xfeed) OP_1 OP_VERIFY
    d = ScriptFromHex("feed51");
    expect = s;
    BOOST_CHECK_EQUAL(FindAndDelete(s, d), 0); // doesn't match 'inside' opcodes
    BOOST_CHECK(s == expect);

    s = ScriptFromHex("02feed5169"); // PUSH(0xfeed) OP_1 OP_VERIFY
    d = ScriptFromHex("02feed51");
    expect = ScriptFromHex("69");
    BOOST_CHECK_EQUAL(FindAndDelete(s, d), 1);
    BOOST_CHECK(s == expect);

    s = ScriptFromHex("516902feed5169");
    d = ScriptFromHex("feed51");
    expect = s;
    BOOST_CHECK_EQUAL(FindAndDelete(s, d), 0);
    BOOST_CHECK(s == expect);

    s = ScriptFromHex("516902feed5169");
    d = ScriptFromHex("02feed51");
    expect = ScriptFromHex("516969");
    BOOST_CHECK_EQUAL(FindAndDelete(s, d), 1);
    BOOST_CHECK(s == expect);

    s = CScript() << OP_0 << OP_0 << OP_1 << OP_1;
    d = CScript() << OP_0 << OP_1;
    expect = CScript() << OP_0 << OP_1; // FindAndDelete is single-pass
    BOOST_CHECK_EQUAL(FindAndDelete(s, d), 1);
    BOOST_CHECK(s == expect);

    s = CScript() << OP_0 << OP_0 << OP_1 << OP_0 << OP_1 << OP_1;
    d = CScript() << OP_0 << OP_1;
    expect = CScript() << OP_0 << OP_1; // FindAndDelete is single-pass
    BOOST_CHECK_EQUAL(FindAndDelete(s, d), 2);
    BOOST_CHECK(s == expect);

    // Another weird edge case:
    // End with invalid push (not enough data)...
    s = ScriptFromHex("0003feed");
    d = ScriptFromHex("03feed"); // ... can remove the invalid push
    expect = ScriptFromHex("00");
    BOOST_CHECK_EQUAL(FindAndDelete(s, d), 1);
    BOOST_CHECK(s == expect);

    s = ScriptFromHex("0003feed");
    d = ScriptFromHex("00");
    expect = ScriptFromHex("03feed");
    BOOST_CHECK_EQUAL(FindAndDelete(s, d), 1);
    BOOST_CHECK(s == expect);
}

BOOST_AUTO_TEST_CASE(script_HasValidOps)
{
    // Exercise the HasValidOps functionality
    CScript script;
    script = ScriptFromHex("76a9141234567890abcdefa1a2a3a4a5a6a7a8a9a0aaab88ac"); // Normal script
    BOOST_CHECK(script.HasValidOps());
    script = ScriptFromHex("76a914ff34567890abcdefa1a2a3a4a5a6a7a8a9a0aaab88ac");
    BOOST_CHECK(script.HasValidOps());
    script = ScriptFromHex("ff88ac"); // Script with OP_INVALIDOPCODE explicit
    BOOST_CHECK(!script.HasValidOps());
    script = ScriptFromHex("88acc0"); // Script with undefined opcode
    BOOST_CHECK(!script.HasValidOps());
}

BOOST_AUTO_TEST_CASE(script_can_append_self)
{
    CScript s, d;

    s = ScriptFromHex("00");
    s += s;
    d = ScriptFromHex("0000");
    BOOST_CHECK(s == d);

    // check doubling a script that's large enough to require reallocation
    static const char hex[] = "04678afdb0fe5548271967f1a67130b7105cd6a828e03909a67962e0ea1f61deb649f6bc3f4cef38c4f35504e51ec112de5c384df7ba0b8d578a4c702b6bf11d5f";
    s = CScript() << ParseHex(hex) << OP_CHECKSIG;
    d = CScript() << ParseHex(hex) << OP_CHECKSIG << ParseHex(hex) << OP_CHECKSIG;
    s += s;
    BOOST_CHECK(s == d);
}


#if defined(HAVE_CONSENSUS_LIB)

/* Test simple (successful) usage of bitcoinconsensus_verify_script */
BOOST_AUTO_TEST_CASE(bitcoinconsensus_verify_script_returns_true)
{
    unsigned int libconsensus_flags = 0;
    int nIn = 0;

    CScript scriptPubKey;
    CScript scriptSig;
    CScriptWitness wit;

    scriptPubKey << OP_1;
    CTransaction creditTx = BuildCreditingTransaction(scriptPubKey, 1);
    CTransaction spendTx = BuildSpendingTransaction(scriptSig, wit, creditTx);

    CDataStream stream(SER_NETWORK, PROTOCOL_VERSION);
    stream << spendTx;

    bitcoinconsensus_error err;
    int result = bitcoinconsensus_verify_script(scriptPubKey.data(), scriptPubKey.size(), (const unsigned char*)&stream[0], stream.size(), nIn, libconsensus_flags, &err);
    BOOST_CHECK_EQUAL(result, 1);
    BOOST_CHECK_EQUAL(err, bitcoinconsensus_ERR_OK);
}

/* Test bitcoinconsensus_verify_script returns invalid tx index err*/
BOOST_AUTO_TEST_CASE(bitcoinconsensus_verify_script_tx_index_err)
{
    unsigned int libconsensus_flags = 0;
    int nIn = 3;

    CScript scriptPubKey;
    CScript scriptSig;
    CScriptWitness wit;

    scriptPubKey << OP_EQUAL;
    CTransaction creditTx = BuildCreditingTransaction(scriptPubKey, 1);
    CTransaction spendTx = BuildSpendingTransaction(scriptSig, wit, creditTx);

    CDataStream stream(SER_NETWORK, PROTOCOL_VERSION);
    stream << spendTx;

    bitcoinconsensus_error err;
    int result = bitcoinconsensus_verify_script(scriptPubKey.data(), scriptPubKey.size(), (const unsigned char*)&stream[0], stream.size(), nIn, libconsensus_flags, &err);
    BOOST_CHECK_EQUAL(result, 0);
    BOOST_CHECK_EQUAL(err, bitcoinconsensus_ERR_TX_INDEX);
}

/* Test bitcoinconsensus_verify_script returns tx size mismatch err*/
BOOST_AUTO_TEST_CASE(bitcoinconsensus_verify_script_tx_size)
{
    unsigned int libconsensus_flags = 0;
    int nIn = 0;

    CScript scriptPubKey;
    CScript scriptSig;
    CScriptWitness wit;

    scriptPubKey << OP_EQUAL;
    CTransaction creditTx = BuildCreditingTransaction(scriptPubKey, 1);
    CTransaction spendTx = BuildSpendingTransaction(scriptSig, wit, creditTx);

    CDataStream stream(SER_NETWORK, PROTOCOL_VERSION);
    stream << spendTx;

    bitcoinconsensus_error err;
    int result = bitcoinconsensus_verify_script(scriptPubKey.data(), scriptPubKey.size(), (const unsigned char*)&stream[0], stream.size() * 2, nIn, libconsensus_flags, &err);
    BOOST_CHECK_EQUAL(result, 0);
    BOOST_CHECK_EQUAL(err, bitcoinconsensus_ERR_TX_SIZE_MISMATCH);
}

/* Test bitcoinconsensus_verify_script returns invalid tx serialization error */
BOOST_AUTO_TEST_CASE(bitcoinconsensus_verify_script_tx_serialization)
{
    unsigned int libconsensus_flags = 0;
    int nIn = 0;

    CScript scriptPubKey;
    CScript scriptSig;
    CScriptWitness wit;

    scriptPubKey << OP_EQUAL;
    CTransaction creditTx = BuildCreditingTransaction(scriptPubKey, 1);
    CTransaction spendTx = BuildSpendingTransaction(scriptSig, wit, creditTx);

    CDataStream stream(SER_NETWORK, PROTOCOL_VERSION);
    stream << 0xffffffff;

    bitcoinconsensus_error err;
    int result = bitcoinconsensus_verify_script(scriptPubKey.data(), scriptPubKey.size(), (const unsigned char*)&stream[0], stream.size(), nIn, libconsensus_flags, &err);
    BOOST_CHECK_EQUAL(result, 0);
    BOOST_CHECK_EQUAL(err, bitcoinconsensus_ERR_TX_DESERIALIZE);
}

/* Test bitcoinconsensus_verify_script returns amount required error */
BOOST_AUTO_TEST_CASE(bitcoinconsensus_verify_script_amount_required_err)
{
    unsigned int libconsensus_flags = bitcoinconsensus_SCRIPT_FLAGS_VERIFY_WITNESS;
    int nIn = 0;

    CScript scriptPubKey;
    CScript scriptSig;
    CScriptWitness wit;

    scriptPubKey << OP_EQUAL;
    CTransaction creditTx = BuildCreditingTransaction(scriptPubKey, 1);
    CTransaction spendTx = BuildSpendingTransaction(scriptSig, wit, creditTx);

    CDataStream stream(SER_NETWORK, PROTOCOL_VERSION);
    stream << spendTx;

    bitcoinconsensus_error err;
    int result = bitcoinconsensus_verify_script(scriptPubKey.data(), scriptPubKey.size(), (const unsigned char*)&stream[0], stream.size(), nIn, libconsensus_flags, &err);
    BOOST_CHECK_EQUAL(result, 0);
    BOOST_CHECK_EQUAL(err, bitcoinconsensus_ERR_AMOUNT_REQUIRED);
}

/* Test bitcoinconsensus_verify_script returns invalid flags err */
BOOST_AUTO_TEST_CASE(bitcoinconsensus_verify_script_invalid_flags)
{
    unsigned int libconsensus_flags = 1 << 3;
    int nIn = 0;

    CScript scriptPubKey;
    CScript scriptSig;
    CScriptWitness wit;

    scriptPubKey << OP_EQUAL;
    CTransaction creditTx = BuildCreditingTransaction(scriptPubKey, 1);
    CTransaction spendTx = BuildSpendingTransaction(scriptSig, wit, creditTx);

    CDataStream stream(SER_NETWORK, PROTOCOL_VERSION);
    stream << spendTx;

    bitcoinconsensus_error err;
    int result = bitcoinconsensus_verify_script(scriptPubKey.data(), scriptPubKey.size(), (const unsigned char*)&stream[0], stream.size(), nIn, libconsensus_flags, &err);
    BOOST_CHECK_EQUAL(result, 0);
    BOOST_CHECK_EQUAL(err, bitcoinconsensus_ERR_INVALID_FLAGS);
}

#endif
BOOST_AUTO_TEST_SUITE_END()<|MERGE_RESOLUTION|>--- conflicted
+++ resolved
@@ -378,19 +378,24 @@
         std::vector<unsigned char> vchSig, r, s;
         uint32_t iter = 0;
         do {
-<<<<<<< HEAD
-            key.Sign_ECDSA(hash, vchSig, false, iter++);
-=======
             if(scheme == SignatureScheme::ECDSA)
+            {
                 key.Sign_ECDSA(hash, vchSig, false, iter++);
+                
+                if ((lenS == 33) != (vchSig[5 + vchSig[3]] == 33)) 
+                    NegateSignatureS(vchSig);
+
+                r = std::vector<unsigned char>(vchSig.begin() + 4, vchSig.begin() + 4 + vchSig[3]);
+                s = std::vector<unsigned char>(vchSig.begin() + 6 + vchSig[3], vchSig.begin() + 6 + vchSig[3] + vchSig[5 + vchSig[3]]);
+            }
             else
+            {
                 key.Sign_Schnorr(hash, vchSig, iter++);
->>>>>>> a41c147f
-            if ((lenS == 33) != (vchSig[5 + vchSig[3]] == 33)) {
-                NegateSignatureS(vchSig);
+
+                r = std::vector<unsigned char>(vchSig.begin(), vchSig.begin() + 32);
+                s = std::vector<unsigned char>(vchSig.begin() + 32, vchSig.begin() + 64);
             }
-            r = std::vector<unsigned char>(vchSig.begin() + 4, vchSig.begin() + 4 + vchSig[3]);
-            s = std::vector<unsigned char>(vchSig.begin() + 6 + vchSig[3], vchSig.begin() + 6 + vchSig[3] + vchSig[5 + vchSig[3]]);
+
         } while (lenR != r.size() || lenS != s.size());
 
         vchSig.push_back(static_cast<unsigned char>(nHashType));
@@ -408,23 +413,28 @@
         std::vector<uint8_t> vchSig, r, s;
         uint32_t iter = 0;
         do {
-<<<<<<< HEAD
-            key.Sign_ECDSA(messageHash, vchSig, iter++);
-=======
             if(scheme == SignatureScheme::ECDSA)
+            {
                 key.Sign_ECDSA(messageHash, vchSig, iter++);
-            else
-                key.Sign_Schnorr(messageHash, vchSig, iter++);
->>>>>>> a41c147f
-            if ((lenS == 33) != (vchSig[5 + vchSig[3]] == 33)) {
-                NegateSignatureS(vchSig);
-            }
-
-            r = std::vector<uint8_t>(vchSig.begin() + 4,
+                if ((lenS == 33) != (vchSig[5 + vchSig[3]] == 33))
+                    NegateSignatureS(vchSig);
+                
+                r = std::vector<uint8_t>(vchSig.begin() + 4,
                 vchSig.begin() + 4 + vchSig[3]);
-            s = std::vector<uint8_t>(vchSig.begin() + 6 + vchSig[3],
+                s = std::vector<uint8_t>(vchSig.begin() + 6 + vchSig[3],
                 vchSig.begin() + 6 + vchSig[3] +
                     vchSig[5 + vchSig[3]]);
+            }
+            else
+            {
+                key.Sign_Schnorr(messageHash, vchSig, iter++);
+
+                r = std::vector<uint8_t>(vchSig.begin(),
+                    vchSig.begin() + 32);
+                s = std::vector<uint8_t>(vchSig.begin() + 32,
+                    vchSig.begin() + 64);
+            }
+
         } while (lenR != r.size() || lenS != s.size());
 
         DoPush(vchSig);
@@ -588,7 +598,7 @@
     tests.push_back(TestBuilder(CScript() << ToByteVector(keys.pubkey1) << OP_CHECKSIG,
         "P2PK SCHNORR anyonecanpay marked with normal hashtype", 0)
                         .PushSig(keys.key1, SignatureScheme::SCHNORR, SIGHASH_ALL | SIGHASH_ANYONECANPAY)
-                        .EditPush(70, "81", "01")
+                        .EditPush(64, "81", "01")
                         .ScriptError(SCRIPT_ERR_EVAL_FALSE));
     tests.push_back(TestBuilder(CScript() << ToByteVector(keys.pubkey0C) << OP_CHECKSIG,
         "P2SH(P2PK) ECDSA", SCRIPT_VERIFY_NONE, true)
@@ -645,12 +655,19 @@
                         .PushSig(keys.key1, SignatureScheme::SCHNORR)
                         .PushSig(keys.key2, SignatureScheme::SCHNORR));
     tests.push_back(TestBuilder(CScript() << OP_3 << ToByteVector(keys.pubkey0C) << ToByteVector(keys.pubkey1C) << ToByteVector(keys.pubkey2C) << OP_3 << OP_CHECKMULTISIG,
-        "3-of-3 MIXED", 0)
+        "3-of-3 MIXED 1", 0)
                         .Num(0)
                         .PushSig(keys.key0, SignatureScheme::ECDSA)
                         .PushSig(keys.key1, SignatureScheme::SCHNORR)
                         .PushSig(keys.key2, SignatureScheme::SCHNORR)
-                        .ScriptError(SCRIPT_ERR_MIXED_MODE_MULTISIG));
+                        .ScriptError(SCRIPT_ERR_MIXED_SCHEME_MULTISIG));
+    tests.push_back(TestBuilder(CScript() << OP_3 << ToByteVector(keys.pubkey0C) << ToByteVector(keys.pubkey1C) << ToByteVector(keys.pubkey2C) << OP_3 << OP_CHECKMULTISIG,
+        "3-of-3 MIXED 2", 0)
+                        .Num(0)
+                        .PushSig(keys.key0C, SignatureScheme::SCHNORR)
+                        .PushSig(keys.key1C, SignatureScheme::ECDSA)
+                        .PushSig(keys.key2C, SignatureScheme::SCHNORR)
+                        .ScriptError(SCRIPT_ERR_MIXED_SCHEME_MULTISIG));
     tests.push_back(TestBuilder(CScript() << OP_3 << ToByteVector(keys.pubkey0C) << ToByteVector(keys.pubkey1C) << ToByteVector(keys.pubkey2C) << OP_3 << OP_CHECKMULTISIG,
         "3-of-3 ECDSA, 2 sigs", 0)
                         .Num(0)
@@ -666,12 +683,19 @@
                         .Num(0)
                         .ScriptError(SCRIPT_ERR_EVAL_FALSE));
     tests.push_back(TestBuilder(CScript() << OP_3 << ToByteVector(keys.pubkey0C) << ToByteVector(keys.pubkey1C) << ToByteVector(keys.pubkey2C) << OP_3 << OP_CHECKMULTISIG,
-        "3-of-3 MIXED, 2 sigs", 0)
+        "3-of-3 MIXED 1, 2 sigs both incorrect", 0)
                         .Num(0)
                         .PushSig(keys.key0, SignatureScheme::ECDSA)
                         .PushSig(keys.key1, SignatureScheme::SCHNORR)
                         .Num(0)
-                        .ScriptError(SCRIPT_ERR_MIXED_MODE_MULTISIG));
+                        .ScriptError(SCRIPT_ERR_EVAL_FALSE));
+    tests.push_back(TestBuilder(CScript() << OP_3 << ToByteVector(keys.pubkey0C) << ToByteVector(keys.pubkey1C) << ToByteVector(keys.pubkey2C) << OP_3 << OP_CHECKMULTISIG,
+        "3-of-3 MIXED 2, 2 sigs both correct", 0)
+                        .Num(0)
+                        .PushSig(keys.key0C, SignatureScheme::SCHNORR)
+                        .PushSig(keys.key1C, SignatureScheme::ECDSA)
+                        .Num(0)
+                        .ScriptError(SCRIPT_ERR_EVAL_FALSE));
     tests.push_back(TestBuilder(CScript() << OP_2 << ToByteVector(keys.pubkey0C) << ToByteVector(keys.pubkey1C) << ToByteVector(keys.pubkey2C) << OP_3 << OP_CHECKMULTISIG,
         "P2SH(2-of-3) ECDSA", SCRIPT_VERIFY_NONE, true)
                         .Num(0)
@@ -689,7 +713,8 @@
                         .Num(0)
                         .PushSig(keys.key1, SignatureScheme::ECDSA)
                         .PushSig(keys.key2, SignatureScheme::SCHNORR)
-                        .PushRedeem());
+                        .PushRedeem()
+                        .ScriptError(SCRIPT_ERR_MIXED_SCHEME_MULTISIG));
     tests.push_back(TestBuilder(CScript() << OP_2 << ToByteVector(keys.pubkey0C) << ToByteVector(keys.pubkey1C) << ToByteVector(keys.pubkey2C) << OP_3 << OP_CHECKMULTISIG,
         "P2SH(2-of-3) ECDSA, 1 sig", SCRIPT_VERIFY_NONE, true)
                         .Num(0)
@@ -707,11 +732,6 @@
     tests.push_back(TestBuilder(CScript() << ToByteVector(keys.pubkey1C) << OP_CHECKSIG,
         "P2PK ECDSA with too much R padding", SCRIPT_VERIFY_NONE)
                         .PushSig(keys.key1, SignatureScheme::ECDSA, SIGHASH_ALL, 31, 32)
-                        .EditPush(1, "43021F", "44022000")
-                        .ScriptError(SCRIPT_ERR_SIG_DER));
-    tests.push_back(TestBuilder(CScript() << ToByteVector(keys.pubkey1C) << OP_CHECKSIG,
-        "P2PK SCHNORR with too much R padding", SCRIPT_VERIFY_NONE)
-                        .PushSig(keys.key1, SignatureScheme::SCHNORR, SIGHASH_ALL, 31, 32)
                         .EditPush(1, "43021F", "44022000")
                         .ScriptError(SCRIPT_ERR_SIG_DER));
     tests.push_back(TestBuilder(CScript() << ToByteVector(keys.pubkey1C) << OP_CHECKSIG,
@@ -721,21 +741,15 @@
                         .EditPush(37, "20", "2100")
                         .ScriptError(SCRIPT_ERR_SIG_DER));
     tests.push_back(TestBuilder(CScript() << ToByteVector(keys.pubkey1C) << OP_CHECKSIG,
-        "P2PK SCHNORR with too much S padding", SCRIPT_VERIFY_NONE)
+        "P2PK SCHNORR with too much padding interpretes as ECDSA", SCRIPT_VERIFY_NONE)
                         .PushSig(keys.key1, SignatureScheme::SCHNORR, SIGHASH_ALL)
-                        .EditPush(1, "44", "45")
-                        .EditPush(37, "20", "2100")
-                        .ScriptError(SCRIPT_ERR_EVAL_FALSE));
+                        .EditPush(0, "8e", "8e00")
+                        .ScriptError(SCRIPT_ERR_SIG_DER));
     tests.push_back(TestBuilder(CScript() << ToByteVector(keys.pubkey1C) << OP_CHECKSIG,
         "P2PK ECDSA with too little R padding", SCRIPT_VERIFY_NONE)
                         .PushSig(keys.key1, SignatureScheme::ECDSA, SIGHASH_ALL, 33, 32)
                         .EditPush(1, "45022100", "440220")
                         .ScriptError(SCRIPT_ERR_SIG_DER));
-    tests.push_back(TestBuilder(CScript() << ToByteVector(keys.pubkey1C) << OP_CHECKSIG,
-        "P2PK SCHNORR with too little R padding", SCRIPT_VERIFY_NONE)
-                        .PushSig(keys.key1, SignatureScheme::SCHNORR, SIGHASH_ALL, 33, 32)
-                        .EditPush(1, "45022100", "440220")
-                        .ScriptError(SCRIPT_ERR_EVAL_FALSE));
     tests.push_back(TestBuilder(CScript() << ToByteVector(keys.pubkey2C) << OP_CHECKSIG << OP_NOT,
         "P2PK ECDSA NOT with bad sig with too much R padding", SCRIPT_VERIFY_NONE)
                         .PushSig(keys.key2, SignatureScheme::ECDSA, SIGHASH_ALL, 31, 32)
@@ -743,39 +757,18 @@
                         .DamagePush(10)
                         .ScriptError(SCRIPT_ERR_SIG_DER));
     tests.push_back(TestBuilder(CScript() << ToByteVector(keys.pubkey2C) << OP_CHECKSIG << OP_NOT,
-        "P2PK SCHNORR NOT with bad sig with too much R padding", SCRIPT_VERIFY_NONE)
-                        .PushSig(keys.key2, SignatureScheme::SCHNORR, SIGHASH_ALL, 31, 32)
-                        .EditPush(1, "43021F", "44022000")
-                        .DamagePush(10)
-                        .ScriptError(SCRIPT_ERR_EVAL_FALSE));
-    tests.push_back(TestBuilder(CScript() << ToByteVector(keys.pubkey2C) << OP_CHECKSIG << OP_NOT,
         "P2PK ECDSA NOT with too much R padding", SCRIPT_VERIFY_NONE)
                         .PushSig(keys.key2, SignatureScheme::ECDSA, SIGHASH_ALL, 31, 32)
                         .EditPush(1, "43021F", "44022000")
                         .ScriptError(SCRIPT_ERR_SIG_DER));
-    tests.push_back(TestBuilder(CScript() << ToByteVector(keys.pubkey2C) << OP_CHECKSIG << OP_NOT,
-        "P2PK SCHNORR NOT with too much R padding", SCRIPT_VERIFY_NONE)
-                        .PushSig(keys.key2, SignatureScheme::SCHNORR, SIGHASH_ALL, 31, 32)
-                        .EditPush(1, "43021F", "44022000")
-                        .ScriptError(SCRIPT_ERR_EVAL_FALSE));
     tests.push_back(TestBuilder(CScript() << ToByteVector(keys.pubkey1C) << OP_CHECKSIG,
         "BIP66 example 1, with ECDSA DERSIG", SCRIPT_VERIFY_NONE)
                         .PushSig(keys.key1, SignatureScheme::ECDSA, SIGHASH_ALL, 33, 32)
                         .EditPush(1, "45022100", "440220")
                         .ScriptError(SCRIPT_ERR_SIG_DER));
-    tests.push_back(TestBuilder(CScript() << ToByteVector(keys.pubkey1C) << OP_CHECKSIG,
-        "BIP66 example 1, with SCHNORR DERSIG", SCRIPT_VERIFY_NONE)
-                        .PushSig(keys.key1, SignatureScheme::SCHNORR, SIGHASH_ALL, 33, 32)
-                        .EditPush(1, "45022100", "440220")
-                        .ScriptError(SCRIPT_ERR_EVAL_FALSE));
     tests.push_back(TestBuilder(CScript() << ToByteVector(keys.pubkey1C) << OP_CHECKSIG << OP_NOT,
         "BIP66 example 2, with ECDSA DERSIG", SCRIPT_VERIFY_NONE)
                         .PushSig(keys.key1, SignatureScheme::ECDSA, SIGHASH_ALL, 33, 32)
-                        .EditPush(1, "45022100", "440220")
-                        .ScriptError(SCRIPT_ERR_SIG_DER));
-    tests.push_back(TestBuilder(CScript() << ToByteVector(keys.pubkey1C) << OP_CHECKSIG << OP_NOT,
-        "BIP66 example 2, with SCHNORR DERSIG", SCRIPT_VERIFY_NONE)
-                        .PushSig(keys.key1, SignatureScheme::SCHNORR, SIGHASH_ALL, 33, 32)
                         .EditPush(1, "45022100", "440220")
                         .ScriptError(SCRIPT_ERR_SIG_DER));
     tests.push_back(TestBuilder(CScript() << ToByteVector(keys.pubkey1C) << OP_CHECKSIG,
@@ -800,13 +793,6 @@
                         .EditPush(1, "45022100", "440220")
                         .PushSig(keys.key2, SignatureScheme::ECDSA)
                         .ScriptError(SCRIPT_ERR_SIG_DER));
-    tests.push_back(TestBuilder(CScript() << OP_2 << ToByteVector(keys.pubkey1C) << ToByteVector(keys.pubkey2C) << OP_2 << OP_CHECKMULTISIG,
-        "BIP66 example 7, with SCHNORR SIG", SCRIPT_VERIFY_NONE)
-                        .Num(0)
-                        .PushSig(keys.key1, SignatureScheme::SCHNORR, SIGHASH_ALL, 33, 32)
-                        .EditPush(1, "45022100", "440220")
-                        .PushSig(keys.key2, SignatureScheme::SCHNORR)
-                        .ScriptError(SCRIPT_ERR_EVAL_FALSE));
     tests.push_back(TestBuilder(CScript() << OP_2 << ToByteVector(keys.pubkey1C) << ToByteVector(keys.pubkey2C) << OP_2 << OP_CHECKMULTISIG << OP_NOT,
         "BIP66 example 8, with ECDSA DERSIG", SCRIPT_VERIFY_NONE)
                         .Num(0)
@@ -814,52 +800,24 @@
                         .EditPush(1, "45022100", "440220")
                         .PushSig(keys.key2, SignatureScheme::ECDSA)
                         .ScriptError(SCRIPT_ERR_SIG_DER));
-    tests.push_back(TestBuilder(CScript() << OP_2 << ToByteVector(keys.pubkey1C) << ToByteVector(keys.pubkey2C) << OP_2 << OP_CHECKMULTISIG << OP_NOT,
-        "BIP66 example 8, with SCHNORR SIG", SCRIPT_VERIFY_NONE)
-                        .Num(0)
-                        .PushSig(keys.key1, SignatureScheme::SCHNORR, SIGHASH_ALL, 33, 32)
-                        .EditPush(1, "45022100", "440220")
-                        .PushSig(keys.key2, SignatureScheme::SCHNORR)
-                        .ScriptError(SCRIPT_ERR_EVAL_FALSE));
     tests.push_back(TestBuilder(CScript() << OP_2 << ToByteVector(keys.pubkey1C) << ToByteVector(keys.pubkey2C) << OP_2 << OP_CHECKMULTISIG,
         "BIP66 example 9, with ECDSA DERSIG", SCRIPT_VERIFY_NONE)
+                        .Num(0)
+                        .Num(0)
+                        .PushSig(keys.key2, SignatureScheme::ECDSA, SIGHASH_ALL, 33, 32)
+                        .EditPush(1, "45022100", "440220")
+                        .ScriptError(SCRIPT_ERR_SIG_DER));
+    tests.push_back(TestBuilder(CScript() << OP_2 << ToByteVector(keys.pubkey1C) << ToByteVector(keys.pubkey2C) << OP_2 << OP_CHECKMULTISIG << OP_NOT,
+        "BIP66 example 10, with ECDSA DERSIG", SCRIPT_VERIFY_NONE)
                         .Num(0)
                         .Num(0)
                         .PushSig(keys.key2, SignatureScheme::ECDSA, SIGHASH_ALL, 33, 32)
                         .EditPush(1, "45022100", "440220")
                         .ScriptError(SCRIPT_ERR_SIG_DER));
     tests.push_back(TestBuilder(CScript() << OP_2 << ToByteVector(keys.pubkey1C) << ToByteVector(keys.pubkey2C) << OP_2 << OP_CHECKMULTISIG,
-        "BIP66 example 9, with SCHNORR SIG", SCRIPT_VERIFY_NONE)
-                        .Num(0)
-                        .Num(0)
-                        .PushSig(keys.key2, SignatureScheme::SCHNORR, SIGHASH_ALL, 33, 32)
-                        .EditPush(1, "45022100", "440220")
-                        .ScriptError(SCRIPT_ERR_EVAL_FALSE));
-    tests.push_back(TestBuilder(CScript() << OP_2 << ToByteVector(keys.pubkey1C) << ToByteVector(keys.pubkey2C) << OP_2 << OP_CHECKMULTISIG << OP_NOT,
-        "BIP66 example 10, with ECDSA DERSIG", SCRIPT_VERIFY_NONE)
-                        .Num(0)
-                        .Num(0)
-                        .PushSig(keys.key2, SignatureScheme::ECDSA, SIGHASH_ALL, 33, 32)
-                        .EditPush(1, "45022100", "440220")
-                        .ScriptError(SCRIPT_ERR_SIG_DER));
-    tests.push_back(TestBuilder(CScript() << OP_2 << ToByteVector(keys.pubkey1C) << ToByteVector(keys.pubkey2C) << OP_2 << OP_CHECKMULTISIG << OP_NOT,
-        "BIP66 example 10, with SCHNORR SIG", SCRIPT_VERIFY_NONE)
-                        .Num(0)
-                        .Num(0)
-                        .PushSig(keys.key2, SignatureScheme::SCHNORR, SIGHASH_ALL, 33, 32)
-                        .EditPush(1, "45022100", "440220")
-                        .ScriptError(SCRIPT_ERR_EVAL_FALSE));
-    tests.push_back(TestBuilder(CScript() << OP_2 << ToByteVector(keys.pubkey1C) << ToByteVector(keys.pubkey2C) << OP_2 << OP_CHECKMULTISIG,
         "BIP66 example 11, with ECDSA DERSIG", SCRIPT_VERIFY_NONE)
                         .Num(0)
                         .PushSig(keys.key1, SignatureScheme::ECDSA, SIGHASH_ALL, 33, 32)
-                        .EditPush(1, "45022100", "440220")
-                        .Num(0)
-                        .ScriptError(SCRIPT_ERR_EVAL_FALSE));
-    tests.push_back(TestBuilder(CScript() << OP_2 << ToByteVector(keys.pubkey1C) << ToByteVector(keys.pubkey2C) << OP_2 << OP_CHECKMULTISIG,
-        "BIP66 example 11, with SCHNORR DERSIG", SCRIPT_VERIFY_NONE)
-                        .Num(0)
-                        .PushSig(keys.key1, SignatureScheme::SCHNORR, SIGHASH_ALL, 33, 32)
                         .EditPush(1, "45022100", "440220")
                         .Num(0)
                         .ScriptError(SCRIPT_ERR_EVAL_FALSE));
@@ -867,12 +825,6 @@
         "BIP66 example 12, with ECDSA DERSIG", SCRIPT_VERIFY_NONE)
                         .Num(0)
                         .PushSig(keys.key1, SignatureScheme::ECDSA, SIGHASH_ALL, 33, 32)
-                        .EditPush(1, "45022100", "440220")
-                        .Num(0));
-    tests.push_back(TestBuilder(CScript() << OP_2 << ToByteVector(keys.pubkey1C) << ToByteVector(keys.pubkey2C) << OP_2 << OP_CHECKMULTISIG << OP_NOT,
-        "BIP66 example 12, with SCHNORR DERSIG", SCRIPT_VERIFY_NONE)
-                        .Num(0)
-                        .PushSig(keys.key1, SignatureScheme::SCHNORR, SIGHASH_ALL, 33, 32)
                         .EditPush(1, "45022100", "440220")
                         .Num(0));
     tests.push_back(TestBuilder(CScript() << ToByteVector(keys.pubkey2C) << OP_CHECKSIG,
@@ -883,15 +835,11 @@
     tests.push_back(TestBuilder(CScript() << ToByteVector(keys.pubkey2C) << OP_CHECKSIG,
         "P2PK with multi-byte hashtype, with SCHNORR SIG", SCRIPT_VERIFY_NONE)
                         .PushSig(keys.key2, SignatureScheme::SCHNORR, SIGHASH_ALL)
-                        .EditPush(70, "01", "0101")
+                        .EditPush(64, "01", "0101")
                         .ScriptError(SCRIPT_ERR_SIG_DER));
     tests.push_back(TestBuilder(CScript() << ToByteVector(keys.pubkey2C) << OP_CHECKSIG,
         "P2PK ECDSA with high S", SCRIPT_VERIFY_NONE)
                         .PushSig(keys.key2, SignatureScheme::ECDSA, SIGHASH_ALL, 32, 33)
-                        .ScriptError(SCRIPT_ERR_SIG_HIGH_S));
-    tests.push_back(TestBuilder(CScript() << ToByteVector(keys.pubkey2C) << OP_CHECKSIG,
-        "P2PK SCHNORR with high S", SCRIPT_VERIFY_NONE)
-                        .PushSig(keys.key2, SignatureScheme::SCHNORR, SIGHASH_ALL, 32, 33)
                         .ScriptError(SCRIPT_ERR_SIG_HIGH_S));
     tests.push_back(TestBuilder(CScript() << ToByteVector(keys.pubkey0H) << OP_CHECKSIG,
         "P2PK ECDSA with hybrid pubkey", SCRIPT_VERIFY_NONE)
@@ -1264,12 +1212,17 @@
                         .PushRedeem()
                         .ScriptError(SCRIPT_ERR_WITNESS_MALLEATED_P2SH));
     tests.push_back(TestBuilder(CScript() << ToByteVector(keys.pubkey0) << OP_CHECKSIG,
-        "P2PK with witness", SCRIPT_VERIFY_WITNESS)
-                        .PushSig(keys.key0)
+        "P2PK ECDSA with witness", SCRIPT_VERIFY_WITNESS)
+                        .PushSig(keys.key0, SignatureScheme::ECDSA)
                         .Push("0")
                         .AsWit()
                         .ScriptError(SCRIPT_ERR_WITNESS_UNEXPECTED));
-
+    tests.push_back(TestBuilder(CScript() << ToByteVector(keys.pubkey0) << OP_CHECKSIG,
+        "P2PK SCHNORR with witness", SCRIPT_VERIFY_WITNESS)
+                        .PushSig(keys.key0, SignatureScheme::SCHNORR)
+                        .Push("0")
+                        .AsWit()
+                        .ScriptError(SCRIPT_ERR_WITNESS_UNEXPECTED));
     // Compressed keys should pass SCRIPT_VERIFY_WITNESS_PUBKEYTYPE
     tests.push_back(TestBuilder(CScript() << ToByteVector(keys.pubkey0C) << OP_CHECKSIG,
         "Basic P2WSH with compressed key", SCRIPT_VERIFY_WITNESS | SCRIPT_VERIFY_WITNESS_PUBKEYTYPE, false, WitnessMode::SH,
@@ -1524,19 +1477,8 @@
                         .Num(0)
                         .ScriptError(SCRIPT_ERR_SIG_HIGH_S));
     tests.push_back(TestBuilder(CScript() << ToByteVector(keys.pubkey1C) << OP_CHECKDATASIG,
-        "CHECKDATASIG SCHNORR with High S", SCRIPT_VERIFY_NONE )
-                        .PushDataSig(keys.key1, SignatureScheme::SCHNORR, {}, 32, 33)
-                        .Num(0)
-                        .ScriptError(SCRIPT_ERR_SIG_HIGH_S));
-    tests.push_back(TestBuilder(CScript() << ToByteVector(keys.pubkey1C) << OP_CHECKDATASIG,
         "CHECKDATASIG ECDSA with too little R padding", SCRIPT_VERIFY_NONE)
                         .PushDataSig(keys.key1, SignatureScheme::ECDSA, {}, 33, 32)
-                        .EditPush(1, "45022100", "440220")
-                        .Num(0)
-                        .ScriptError(SCRIPT_ERR_SIG_DER));
-    tests.push_back(TestBuilder(CScript() << ToByteVector(keys.pubkey1C) << OP_CHECKDATASIG,
-        "CHECKDATASIG SCHNORR with too little R padding", SCRIPT_VERIFY_NONE)
-                        .PushDataSig(keys.key1, SignatureScheme::SCHNORR, {}, 33, 32)
                         .EditPush(1, "45022100", "440220")
                         .Num(0)
                         .ScriptError(SCRIPT_ERR_SIG_DER));
@@ -1602,19 +1544,8 @@
                         .Num(0)
                         .ScriptError(SCRIPT_ERR_SIG_HIGH_S));
     tests.push_back(TestBuilder(CScript() << ToByteVector(keys.pubkey1C) << OP_CHECKDATASIGVERIFY << OP_TRUE,
-        "CHECKDATASIG SCHNORR with High S", SCRIPT_VERIFY_NONE )
-                        .PushDataSig(keys.key1, SignatureScheme::SCHNORR, {}, 32, 33)
-                        .Num(0)
-                        .ScriptError(SCRIPT_ERR_SIG_HIGH_S));
-    tests.push_back(TestBuilder(CScript() << ToByteVector(keys.pubkey1C) << OP_CHECKDATASIGVERIFY << OP_TRUE,
         "CHECKDATASIGVERIFY ECDSA with too little R padding", SCRIPT_VERIFY_NONE)
                         .PushDataSig(keys.key1, SignatureScheme::ECDSA, {}, 33, 32)
-                        .EditPush(1, "45022100", "440220")
-                        .Num(0)
-                        .ScriptError(SCRIPT_ERR_SIG_DER));
-    tests.push_back(TestBuilder(CScript() << ToByteVector(keys.pubkey1C) << OP_CHECKDATASIGVERIFY << OP_TRUE,
-        "CHECKDATASIGVERIFY SCHNORR with too little R padding", SCRIPT_VERIFY_NONE)
-                        .PushDataSig(keys.key1, SignatureScheme::SCHNORR, {}, 33, 32)
                         .EditPush(1, "45022100", "440220")
                         .Num(0)
                         .ScriptError(SCRIPT_ERR_SIG_DER));
