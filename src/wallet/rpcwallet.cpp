--- conflicted
+++ resolved
@@ -3914,19 +3914,12 @@
 
     int num_generate = request.params[0].get_int();
 
-<<<<<<< HEAD
     std::vector<unsigned char> privkeyraw = ParseHex(request.params[1].get_str());
     CKey cPrivKey;
     cPrivKey.Set(privkeyraw.begin(), privkeyraw.end(), true);
 
     if(!cPrivKey.size())
         throw JSONRPCError(RPC_WALLET_KEYPOOL_RAN_OUT, "No private key given or invalid private key.");
-=======
-    std::vector<CKey> vecKeys;
-    ParsePrivateKeyList(privkeys_hex, vecKeys);
-    if(!vecKeys.size())
-        throw JSONRPCError(RPC_INVALID_PARAMETER, "No private key given or all keys were invalid.");
->>>>>>> 56216b3c
 
     std::shared_ptr<CReserveScript> coinbase_script;
     pwallet->GetScriptForMining(coinbase_script);
