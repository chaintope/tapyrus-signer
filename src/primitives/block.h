// Copyright (c) 2009-2010 Satoshi Nakamoto
// Copyright (c) 2009-2018 The Bitcoin Core developers
// Distributed under the MIT software license, see the accompanying
// file COPYING or http://www.opensource.org/licenses/mit-license.php.

#ifndef BITCOIN_PRIMITIVES_BLOCK_H
#define BITCOIN_PRIMITIVES_BLOCK_H

#include <primitives/transaction.h>
#include <serialize.h>
#include <uint256.h>

typedef std::vector<unsigned char> Signature;
typedef std::vector<Signature> ProofBase;

class CProof : public ProofBase
{
public:
    CProof() { }

    ADD_SERIALIZE_METHODS;

    template <typename Stream, typename Operation>
    inline void SerializationOp(Stream& s, Operation ser_action)
    {
        READWRITEAS(ProofBase, *this);
    }

    void SetNull()
    {
        this->clear();
    }

    bool IsNull() const
    {
        return this->empty();
    }

    void addSignature(Signature sig)
    {
        this->push_back(sig);
    }
};

/** Nodes collect new transactions into a block, hash them into a hash tree,
 * and scan through nonce values to make the block's hash satisfy proof-of-work
 * requirements.  When they solve the proof-of-work, they broadcast the block
 * to everyone and the block is added to the block chain.  The first transaction
 * in the block is a special one that creates a new coin owned by the creator
 * of the block.
 */
class CBlockHeaderWithoutProof
{
public:
    // header
    int32_t nVersion;
    uint256 hashPrevBlock;
    uint256 hashMerkleRoot;
    uint256 hashImMerkleRoot;
    uint32_t nTime;

    CBlockHeaderWithoutProof()
    {
        SetNull();
    }
    ADD_SERIALIZE_METHODS;

    template <typename Stream, typename Operation>
    inline void SerializationOp(Stream& s, Operation ser_action) {
        READWRITE(this->nVersion);
        READWRITE(hashPrevBlock);
        READWRITE(hashMerkleRoot);
        READWRITE(hashImMerkleRoot);
        READWRITE(nTime);
    }

    void SetNull()
    {
        nVersion = 0;
        hashPrevBlock.SetNull();
        hashMerkleRoot.SetNull();
        hashImMerkleRoot.SetNull();
        nTime = 0;
    }

    bool IsNull() const
    {
        return (nTime == 0);
    }

    // Return BlockHash for proof of Signed Blocks
    uint256 GetHashForSign() const;

    int64_t GetBlockTime() const
    {
        return (int64_t)nTime;
    }
    std::string ToString() const;
};

class CBlockHeader : public CBlockHeaderWithoutProof
{
public:
    CProof proof;

    CBlockHeader():CBlockHeaderWithoutProof(),proof() {}

    ADD_SERIALIZE_METHODS;

    template <typename Stream, typename Operation>
    inline void SerializationOp(Stream& s, Operation ser_action) {
        CBlockHeaderWithoutProof::SerializationOp(s, ser_action);
        READWRITE(proof);
    }

    uint256 GetHash() const;
};

class CBlock : public CBlockHeader
{
public:
    // network and disk
    std::vector<CTransactionRef> vtx;

    // memory only
    mutable bool fChecked;

    CBlock()
    {
        SetNull();
    }

    CBlock(const CBlockHeader &header)
    {
        SetNull();
        *(static_cast<CBlockHeader*>(this)) = header;
    }

    ADD_SERIALIZE_METHODS;

    template <typename Stream, typename Operation>
    inline void SerializationOp(Stream& s, Operation ser_action) {
        READWRITEAS(CBlockHeader, *this);
        READWRITE(vtx);
    }

    void SetNull()
    {
        CBlockHeader::SetNull();
        vtx.clear();
        fChecked = false;
    }

    CBlockHeader GetBlockHeader() const
    {
        CBlockHeader block;
<<<<<<< HEAD
        block.nVersion          = nVersion;
        block.hashPrevBlock     = hashPrevBlock;
        block.hashMerkleRoot    = hashMerkleRoot;
        block.hashImMerkleRoot  = hashImMerkleRoot;
        block.nTime             = nTime;
        block.nBits             = nBits;
        block.nNonce            = nNonce;
=======
        block.nVersion       = nVersion;
        block.hashPrevBlock  = hashPrevBlock;
        block.hashMerkleRoot = hashMerkleRoot;
        block.nTime          = nTime;
        block.proof          = proof;
>>>>>>> 58ee8fec
        return block;
    }

    std::string ToString() const;
};

/** Describes a place in the block chain to another node such that if the
 * other node doesn't have the same branch, it can find a recent common trunk.
 * The further back it is, the further before the fork it may be.
 */
struct CBlockLocator
{
    std::vector<uint256> vHave;

    CBlockLocator() {}

    explicit CBlockLocator(const std::vector<uint256>& vHaveIn) : vHave(vHaveIn) {}

    ADD_SERIALIZE_METHODS;

    template <typename Stream, typename Operation>
    inline void SerializationOp(Stream& s, Operation ser_action) {
        int nVersion = s.GetVersion();
        if (!(s.GetType() & SER_GETHASH))
            READWRITE(nVersion);
        READWRITE(vHave);
    }

    void SetNull()
    {
        vHave.clear();
    }

    bool IsNull() const
    {
        return vHave.empty();
    }
};

#endif // BITCOIN_PRIMITIVES_BLOCK_H<|MERGE_RESOLUTION|>--- conflicted
+++ resolved
@@ -154,21 +154,11 @@
     CBlockHeader GetBlockHeader() const
     {
         CBlockHeader block;
-<<<<<<< HEAD
         block.nVersion          = nVersion;
         block.hashPrevBlock     = hashPrevBlock;
         block.hashMerkleRoot    = hashMerkleRoot;
         block.hashImMerkleRoot  = hashImMerkleRoot;
-        block.nTime             = nTime;
-        block.nBits             = nBits;
-        block.nNonce            = nNonce;
-=======
-        block.nVersion       = nVersion;
-        block.hashPrevBlock  = hashPrevBlock;
-        block.hashMerkleRoot = hashMerkleRoot;
-        block.nTime          = nTime;
         block.proof          = proof;
->>>>>>> 58ee8fec
         return block;
     }
 
