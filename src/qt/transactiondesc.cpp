// Copyright (c) 2011-2014 The Bitcoin developers
// Distributed under the MIT/X11 software license, see the accompanying
// file COPYING or http://www.opensource.org/licenses/mit-license.php.

#include "transactiondesc.h"

#include "bitcoinunits.h"
#include "guiutil.h"

#include "base58.h"
#include "db.h"
#include "main.h"
#include "paymentserver.h"
#include "transactionrecord.h"
#include "timedata.h"
#include "ui_interface.h"
#include "wallet.h"
#include "script.h"

#include <stdint.h>
#include <string>

using namespace std;

QString TransactionDesc::FormatTxStatus(const CWalletTx& wtx)
{
    AssertLockHeld(cs_main);
    if (!IsFinalTx(wtx, chainActive.Height() + 1))
    {
        if (wtx.nLockTime < LOCKTIME_THRESHOLD)
            return tr("Open for %n more block(s)", "", wtx.nLockTime - chainActive.Height());
        else
            return tr("Open until %1").arg(GUIUtil::dateTimeStr(wtx.nLockTime));
    }
    else
    {
        int nDepth = wtx.GetDepthInMainChain();
        if (nDepth < 0)
            return tr("conflicted");
        else if (GetAdjustedTime() - wtx.nTimeReceived > 2 * 60 && wtx.GetRequestCount() == 0)
            return tr("%1/offline").arg(nDepth);
        else if (nDepth < 6)
            return tr("%1/unconfirmed").arg(nDepth);
        else
            return tr("%1 confirmations").arg(nDepth);
    }
}

QString TransactionDesc::toHTML(CWallet *wallet, CWalletTx &wtx, TransactionRecord *rec, int unit)
{
    QString strHTML;

    LOCK2(cs_main, wallet->cs_wallet);
    strHTML.reserve(4000);
    strHTML += "<html><font face='verdana, arial, helvetica, sans-serif'>";

    int64_t nTime = wtx.GetTxTime();
    int64_t nCredit = wtx.GetCredit(ISMINE_ALL);
    int64_t nDebit = wtx.GetDebit(ISMINE_ALL);
    int64_t nNet = nCredit - nDebit;

    strHTML += "<b>" + tr("Status") + ":</b> " + FormatTxStatus(wtx);
    int nRequests = wtx.GetRequestCount();
    if (nRequests != -1)
    {
        if (nRequests == 0)
            strHTML += tr(", has not been successfully broadcast yet");
        else if (nRequests > 0)
            strHTML += tr(", broadcast through %n node(s)", "", nRequests);
    }
    strHTML += "<br>";

    strHTML += "<b>" + tr("Date") + ":</b> " + (nTime ? GUIUtil::dateTimeStr(nTime) : "") + "<br>";

    //
    // From
    //
    if (wtx.IsCoinBase())
    {
        strHTML += "<b>" + tr("Source") + ":</b> " + tr("Generated") + "<br>";
    }
    else if (wtx.mapValue.count("from") && !wtx.mapValue["from"].empty())
    {
        // Online transaction
        strHTML += "<b>" + tr("From") + ":</b> " + GUIUtil::HtmlEscape(wtx.mapValue["from"]) + "<br>";
    }
    else
    {
        // Offline transaction
        if (nNet > 0)
        {
            // Credit
            if (CBitcoinAddress(rec->address).IsValid())
            {
                CTxDestination address = CBitcoinAddress(rec->address).Get();
                if (wallet->mapAddressBook.count(address))
                {
                    strHTML += "<b>" + tr("From") + ":</b> " + tr("unknown") + "<br>";
                    strHTML += "<b>" + tr("To") + ":</b> ";
                    strHTML += GUIUtil::HtmlEscape(rec->address);
                    QString addressOwned = (::IsMine(*wallet, address) == ISMINE_SPENDABLE) ? tr("own address") : tr("watch-only");
                    if (!wallet->mapAddressBook[address].name.empty())
                        strHTML += " (" + addressOwned + ", " + tr("label") + ": " + GUIUtil::HtmlEscape(wallet->mapAddressBook[address].name) + ")";
                    else
                        strHTML += " (" + addressOwned + ")";
                    strHTML += "<br>";
                }
            }
        }
    }

    //
    // To
    //
    if (wtx.mapValue.count("to") && !wtx.mapValue["to"].empty())
    {
        // Online transaction
        std::string strAddress = wtx.mapValue["to"];
        strHTML += "<b>" + tr("To") + ":</b> ";
        CTxDestination dest = CBitcoinAddress(strAddress).Get();
        if (wallet->mapAddressBook.count(dest) && !wallet->mapAddressBook[dest].name.empty())
            strHTML += GUIUtil::HtmlEscape(wallet->mapAddressBook[dest].name) + " ";
        strHTML += GUIUtil::HtmlEscape(strAddress) + "<br>";
    }

    //
    // Amount
    //
    if (wtx.IsCoinBase() && nCredit == 0)
    {
        //
        // Coinbase
        //
        int64_t nUnmatured = 0;
        BOOST_FOREACH(const CTxOut& txout, wtx.vout)
            nUnmatured += wallet->GetCredit(txout, ISMINE_ALL);
        strHTML += "<b>" + tr("Credit") + ":</b> ";
        if (wtx.IsInMainChain())
            strHTML += BitcoinUnits::formatHtmlWithUnit(unit, nUnmatured)+ " (" + tr("matures in %n more block(s)", "", wtx.GetBlocksToMaturity()) + ")";
        else
            strHTML += "(" + tr("not accepted") + ")";
        strHTML += "<br>";
    }
    else if (nNet > 0)
    {
        //
        // Credit
        //
        strHTML += "<b>" + tr("Credit") + ":</b> " + BitcoinUnits::formatHtmlWithUnit(unit, nNet) + "<br>";
    }
    else
    {
        isminetype fAllFromMe = ISMINE_SPENDABLE;
        BOOST_FOREACH(const CTxIn& txin, wtx.vin)
        {
            isminetype mine = wallet->IsMine(txin);
            if(fAllFromMe > mine) fAllFromMe = mine;
        }

        isminetype fAllToMe = ISMINE_SPENDABLE;
        BOOST_FOREACH(const CTxOut& txout, wtx.vout)
        {
            isminetype mine = wallet->IsMine(txout);
            if(fAllToMe > mine) fAllToMe = mine;
        }

        if (fAllFromMe)
        {
            if(fAllFromMe == ISMINE_WATCH_ONLY)
                strHTML += "<b>" + tr("From") + ":</b> " + tr("watch-only") + "<br>";

            //
            // Debit
            //
            BOOST_FOREACH(const CTxOut& txout, wtx.vout)
            {
                // Ignore change
                isminetype toSelf = wallet->IsMine(txout);
                if ((toSelf == ISMINE_SPENDABLE) && (fAllFromMe == ISMINE_SPENDABLE))
                    continue;

                if (!wtx.mapValue.count("to") || wtx.mapValue["to"].empty())
                {
                    // Offline transaction
                    CTxDestination address;
                    if (ExtractDestination(txout.scriptPubKey, address))
                    {
                        strHTML += "<b>" + tr("To") + ":</b> ";
                        if (wallet->mapAddressBook.count(address) && !wallet->mapAddressBook[address].name.empty())
                            strHTML += GUIUtil::HtmlEscape(wallet->mapAddressBook[address].name) + " ";
                        strHTML += GUIUtil::HtmlEscape(CBitcoinAddress(address).ToString());
                        if(toSelf == ISMINE_SPENDABLE)
                            strHTML += " (own address)";
                        else if(toSelf == ISMINE_WATCH_ONLY)
                            strHTML += " (watch-only)";
                        strHTML += "<br>";
                    }
                }

<<<<<<< HEAD
                strHTML += "<b>" + tr("Debit") + ":</b> " + BitcoinUnits::formatHtmlWithUnit(unit, -txout.nValue) + "<br>";
=======
                strHTML += "<b>" + tr("Debit") + ":</b> " + BitcoinUnits::formatWithUnit(unit, -txout.nValue) + "<br>";
                if(toSelf)
                    strHTML += "<b>" + tr("Credit") + ":</b> " + BitcoinUnits::formatWithUnit(unit, txout.nValue) + "<br>";
>>>>>>> 1fedd65f
            }

            if (fAllToMe)
            {
                // Payment to self
                int64_t nChange = wtx.GetChange();
                int64_t nValue = nCredit - nChange;
<<<<<<< HEAD
                strHTML += "<b>" + tr("Debit") + ":</b> " + BitcoinUnits::formatHtmlWithUnit(unit, -nValue) + "<br>";
                strHTML += "<b>" + tr("Credit") + ":</b> " + BitcoinUnits::formatHtmlWithUnit(unit, nValue) + "<br>";
=======
                strHTML += "<b>" + tr("Total debit") + ":</b> " + BitcoinUnits::formatWithUnit(unit, -nValue) + "<br>";
                strHTML += "<b>" + tr("Total credit") + ":</b> " + BitcoinUnits::formatWithUnit(unit, nValue) + "<br>";
>>>>>>> 1fedd65f
            }

            int64_t nTxFee = nDebit - wtx.GetValueOut();
            if (nTxFee > 0)
                strHTML += "<b>" + tr("Transaction fee") + ":</b> " + BitcoinUnits::formatHtmlWithUnit(unit, -nTxFee) + "<br>";
        }
        else
        {
            //
            // Mixed debit transaction
            //
            BOOST_FOREACH(const CTxIn& txin, wtx.vin)
                if (wallet->IsMine(txin))
<<<<<<< HEAD
                    strHTML += "<b>" + tr("Debit") + ":</b> " + BitcoinUnits::formatHtmlWithUnit(unit, -wallet->GetDebit(txin)) + "<br>";
            BOOST_FOREACH(const CTxOut& txout, wtx.vout)
                if (wallet->IsMine(txout))
                    strHTML += "<b>" + tr("Credit") + ":</b> " + BitcoinUnits::formatHtmlWithUnit(unit, wallet->GetCredit(txout)) + "<br>";
=======
                    strHTML += "<b>" + tr("Debit") + ":</b> " + BitcoinUnits::formatWithUnit(unit, -wallet->GetDebit(txin, ISMINE_ALL)) + "<br>";
            BOOST_FOREACH(const CTxOut& txout, wtx.vout)
                if (wallet->IsMine(txout))
                    strHTML += "<b>" + tr("Credit") + ":</b> " + BitcoinUnits::formatWithUnit(unit, wallet->GetCredit(txout, ISMINE_ALL)) + "<br>";
>>>>>>> 1fedd65f
        }
    }

    strHTML += "<b>" + tr("Net amount") + ":</b> " + BitcoinUnits::formatHtmlWithUnit(unit, nNet, true) + "<br>";

    //
    // Message
    //
    if (wtx.mapValue.count("message") && !wtx.mapValue["message"].empty())
        strHTML += "<br><b>" + tr("Message") + ":</b><br>" + GUIUtil::HtmlEscape(wtx.mapValue["message"], true) + "<br>";
    if (wtx.mapValue.count("comment") && !wtx.mapValue["comment"].empty())
        strHTML += "<br><b>" + tr("Comment") + ":</b><br>" + GUIUtil::HtmlEscape(wtx.mapValue["comment"], true) + "<br>";

    strHTML += "<b>" + tr("Transaction ID") + ":</b> " + TransactionRecord::formatSubTxId(wtx.GetHash(), rec->idx) + "<br>";

    // Message from normal bitcoin:URI (bitcoin:123...?message=example)
    foreach (const PAIRTYPE(string, string)& r, wtx.vOrderForm)
        if (r.first == "Message")
            strHTML += "<br><b>" + tr("Message") + ":</b><br>" + GUIUtil::HtmlEscape(r.second, true) + "<br>";

    //
    // PaymentRequest info:
    //
    foreach (const PAIRTYPE(string, string)& r, wtx.vOrderForm)
    {
        if (r.first == "PaymentRequest")
        {
            PaymentRequestPlus req;
            req.parse(QByteArray::fromRawData(r.second.data(), r.second.size()));
            QString merchant;
            if (req.getMerchant(PaymentServer::getCertStore(), merchant))
                strHTML += "<b>" + tr("Merchant") + ":</b> " + GUIUtil::HtmlEscape(merchant) + "<br>";
        }
    }

    if (wtx.IsCoinBase())
    {
        quint32 numBlocksToMaturity = COINBASE_MATURITY +  1;
        strHTML += "<br>" + tr("Generated coins must mature %1 blocks before they can be spent. When you generated this block, it was broadcast to the network to be added to the block chain. If it fails to get into the chain, its state will change to \"not accepted\" and it won't be spendable. This may occasionally happen if another node generates a block within a few seconds of yours.").arg(QString::number(numBlocksToMaturity)) + "<br>";
    }

    //
    // Debug view
    //
    if (fDebug)
    {
        strHTML += "<hr><br>" + tr("Debug information") + "<br><br>";
        BOOST_FOREACH(const CTxIn& txin, wtx.vin)
            if(wallet->IsMine(txin))
<<<<<<< HEAD
                strHTML += "<b>" + tr("Debit") + ":</b> " + BitcoinUnits::formatHtmlWithUnit(unit, -wallet->GetDebit(txin)) + "<br>";
        BOOST_FOREACH(const CTxOut& txout, wtx.vout)
            if(wallet->IsMine(txout))
                strHTML += "<b>" + tr("Credit") + ":</b> " + BitcoinUnits::formatHtmlWithUnit(unit, wallet->GetCredit(txout)) + "<br>";
=======
                strHTML += "<b>" + tr("Debit") + ":</b> " + BitcoinUnits::formatWithUnit(unit, -wallet->GetDebit(txin, ISMINE_ALL)) + "<br>";
        BOOST_FOREACH(const CTxOut& txout, wtx.vout)
            if(wallet->IsMine(txout))
                strHTML += "<b>" + tr("Credit") + ":</b> " + BitcoinUnits::formatWithUnit(unit, wallet->GetCredit(txout, ISMINE_ALL)) + "<br>";
>>>>>>> 1fedd65f

        strHTML += "<br><b>" + tr("Transaction") + ":</b><br>";
        strHTML += GUIUtil::HtmlEscape(wtx.ToString(), true);

        strHTML += "<br><b>" + tr("Inputs") + ":</b>";
        strHTML += "<ul>";

        BOOST_FOREACH(const CTxIn& txin, wtx.vin)
        {
            COutPoint prevout = txin.prevout;

            CCoins prev;
            if(pcoinsTip->GetCoins(prevout.hash, prev))
            {
                if (prevout.n < prev.vout.size())
                {
                    strHTML += "<li>";
                    const CTxOut &vout = prev.vout[prevout.n];
                    CTxDestination address;
                    if (ExtractDestination(vout.scriptPubKey, address))
                    {
                        if (wallet->mapAddressBook.count(address) && !wallet->mapAddressBook[address].name.empty())
                            strHTML += GUIUtil::HtmlEscape(wallet->mapAddressBook[address].name) + " ";
                        strHTML += QString::fromStdString(CBitcoinAddress(address).ToString());
                    }
<<<<<<< HEAD
                    strHTML = strHTML + " " + tr("Amount") + "=" + BitcoinUnits::formatHtmlWithUnit(unit, vout.nValue);
                    strHTML = strHTML + " IsMine=" + (wallet->IsMine(vout) ? tr("true") : tr("false")) + "</li>";
=======
                    strHTML = strHTML + " " + tr("Amount") + "=" + BitcoinUnits::formatWithUnit(unit, vout.nValue);
                    strHTML = strHTML + " IsMine=" + (wallet->IsMine(vout) & ISMINE_SPENDABLE ? tr("true") : tr("false")) + "</li>";
                    strHTML = strHTML + " IsWatchOnly=" + (wallet->IsMine(vout) & ISMINE_WATCH_ONLY ? tr("true") : tr("false")) + "</li>";
>>>>>>> 1fedd65f
                }
            }
        }

        strHTML += "</ul>";
    }

    strHTML += "</font></html>";
    return strHTML;
}<|MERGE_RESOLUTION|>--- conflicted
+++ resolved
@@ -197,13 +197,9 @@
                     }
                 }
 
-<<<<<<< HEAD
                 strHTML += "<b>" + tr("Debit") + ":</b> " + BitcoinUnits::formatHtmlWithUnit(unit, -txout.nValue) + "<br>";
-=======
-                strHTML += "<b>" + tr("Debit") + ":</b> " + BitcoinUnits::formatWithUnit(unit, -txout.nValue) + "<br>";
                 if(toSelf)
-                    strHTML += "<b>" + tr("Credit") + ":</b> " + BitcoinUnits::formatWithUnit(unit, txout.nValue) + "<br>";
->>>>>>> 1fedd65f
+                    strHTML += "<b>" + tr("Credit") + ":</b> " + BitcoinUnits::formatHtmlWithUnit(unit, txout.nValue) + "<br>";
             }
 
             if (fAllToMe)
@@ -211,13 +207,8 @@
                 // Payment to self
                 int64_t nChange = wtx.GetChange();
                 int64_t nValue = nCredit - nChange;
-<<<<<<< HEAD
-                strHTML += "<b>" + tr("Debit") + ":</b> " + BitcoinUnits::formatHtmlWithUnit(unit, -nValue) + "<br>";
-                strHTML += "<b>" + tr("Credit") + ":</b> " + BitcoinUnits::formatHtmlWithUnit(unit, nValue) + "<br>";
-=======
-                strHTML += "<b>" + tr("Total debit") + ":</b> " + BitcoinUnits::formatWithUnit(unit, -nValue) + "<br>";
-                strHTML += "<b>" + tr("Total credit") + ":</b> " + BitcoinUnits::formatWithUnit(unit, nValue) + "<br>";
->>>>>>> 1fedd65f
+                strHTML += "<b>" + tr("Total debit") + ":</b> " + BitcoinUnits::formatHtmlWithUnit(unit, -nValue) + "<br>";
+                strHTML += "<b>" + tr("Total credit") + ":</b> " + BitcoinUnits::formatHtmlWithUnit(unit, nValue) + "<br>";
             }
 
             int64_t nTxFee = nDebit - wtx.GetValueOut();
@@ -231,17 +222,10 @@
             //
             BOOST_FOREACH(const CTxIn& txin, wtx.vin)
                 if (wallet->IsMine(txin))
-<<<<<<< HEAD
-                    strHTML += "<b>" + tr("Debit") + ":</b> " + BitcoinUnits::formatHtmlWithUnit(unit, -wallet->GetDebit(txin)) + "<br>";
+                    strHTML += "<b>" + tr("Debit") + ":</b> " + BitcoinUnits::formatHtmlWithUnit(unit, -wallet->GetDebit(txin, ISMINE_ALL)) + "<br>";
             BOOST_FOREACH(const CTxOut& txout, wtx.vout)
                 if (wallet->IsMine(txout))
-                    strHTML += "<b>" + tr("Credit") + ":</b> " + BitcoinUnits::formatHtmlWithUnit(unit, wallet->GetCredit(txout)) + "<br>";
-=======
-                    strHTML += "<b>" + tr("Debit") + ":</b> " + BitcoinUnits::formatWithUnit(unit, -wallet->GetDebit(txin, ISMINE_ALL)) + "<br>";
-            BOOST_FOREACH(const CTxOut& txout, wtx.vout)
-                if (wallet->IsMine(txout))
-                    strHTML += "<b>" + tr("Credit") + ":</b> " + BitcoinUnits::formatWithUnit(unit, wallet->GetCredit(txout, ISMINE_ALL)) + "<br>";
->>>>>>> 1fedd65f
+                    strHTML += "<b>" + tr("Credit") + ":</b> " + BitcoinUnits::formatHtmlWithUnit(unit, wallet->GetCredit(txout, ISMINE_ALL)) + "<br>";
         }
     }
 
@@ -291,17 +275,10 @@
         strHTML += "<hr><br>" + tr("Debug information") + "<br><br>";
         BOOST_FOREACH(const CTxIn& txin, wtx.vin)
             if(wallet->IsMine(txin))
-<<<<<<< HEAD
-                strHTML += "<b>" + tr("Debit") + ":</b> " + BitcoinUnits::formatHtmlWithUnit(unit, -wallet->GetDebit(txin)) + "<br>";
+                strHTML += "<b>" + tr("Debit") + ":</b> " + BitcoinUnits::formatHtmlWithUnit(unit, -wallet->GetDebit(txin, ISMINE_ALL)) + "<br>";
         BOOST_FOREACH(const CTxOut& txout, wtx.vout)
             if(wallet->IsMine(txout))
-                strHTML += "<b>" + tr("Credit") + ":</b> " + BitcoinUnits::formatHtmlWithUnit(unit, wallet->GetCredit(txout)) + "<br>";
-=======
-                strHTML += "<b>" + tr("Debit") + ":</b> " + BitcoinUnits::formatWithUnit(unit, -wallet->GetDebit(txin, ISMINE_ALL)) + "<br>";
-        BOOST_FOREACH(const CTxOut& txout, wtx.vout)
-            if(wallet->IsMine(txout))
-                strHTML += "<b>" + tr("Credit") + ":</b> " + BitcoinUnits::formatWithUnit(unit, wallet->GetCredit(txout, ISMINE_ALL)) + "<br>";
->>>>>>> 1fedd65f
+                strHTML += "<b>" + tr("Credit") + ":</b> " + BitcoinUnits::formatHtmlWithUnit(unit, wallet->GetCredit(txout, ISMINE_ALL)) + "<br>";
 
         strHTML += "<br><b>" + tr("Transaction") + ":</b><br>";
         strHTML += GUIUtil::HtmlEscape(wtx.ToString(), true);
@@ -327,14 +304,9 @@
                             strHTML += GUIUtil::HtmlEscape(wallet->mapAddressBook[address].name) + " ";
                         strHTML += QString::fromStdString(CBitcoinAddress(address).ToString());
                     }
-<<<<<<< HEAD
                     strHTML = strHTML + " " + tr("Amount") + "=" + BitcoinUnits::formatHtmlWithUnit(unit, vout.nValue);
-                    strHTML = strHTML + " IsMine=" + (wallet->IsMine(vout) ? tr("true") : tr("false")) + "</li>";
-=======
-                    strHTML = strHTML + " " + tr("Amount") + "=" + BitcoinUnits::formatWithUnit(unit, vout.nValue);
                     strHTML = strHTML + " IsMine=" + (wallet->IsMine(vout) & ISMINE_SPENDABLE ? tr("true") : tr("false")) + "</li>";
                     strHTML = strHTML + " IsWatchOnly=" + (wallet->IsMine(vout) & ISMINE_WATCH_ONLY ? tr("true") : tr("false")) + "</li>";
->>>>>>> 1fedd65f
                 }
             }
         }
