// Copyright (c) 2010 Satoshi Nakamoto
// Copyright (c) 2009-2018 The Bitcoin Core developers
// Distributed under the MIT software license, see the accompanying
// file COPYING or http://www.opensource.org/licenses/mit-license.php.

#include <chainparams.h>
#include <consensus/merkle.h>

#include <tinyformat.h>
#include <util.h>
#include <utilstrencodings.h>

#include <assert.h>

#include <chainparamsseeds.h>

static std::vector<CPubKey> ParsePubkeyString(std::string source)
{
    std::vector<CPubKey> pubkeys;
    std::string prefix;
    std::string pubkeyString;

    for (unsigned int i = 0; i < source.length();) {
        prefix = source.substr(i, 2);

        if (prefix == "02" || prefix == "03") {
            pubkeyString = source.substr(i, 66);
            i += 66;
        } else if(prefix == "04" || prefix == "06" || prefix == "07") {
            throw std::runtime_error(strprintf("Uncompressed public key format are not acceptable: %s", source));
        } else {
            throw std::runtime_error(strprintf("Public Keys for Signed Block include invalid pubkey: %s", pubkeyString));
        }

        std::vector<unsigned char> vch = ParseHex(pubkeyString);
        CPubKey pubkey(vch.begin(), vch.end());

        if(!pubkey.IsFullyValid()) {
            throw std::runtime_error(strprintf("Public Keys for Signed Block include invalid pubkey: %s", pubkeyString));
        }

        pubkeys.push_back(pubkey);
    }

    // sort as ascending order
    std::sort(pubkeys.begin(), pubkeys.end());

    return pubkeys;
}

static MultisigCondition CreateSignedBlocksCondition(std::string pubkeyString, int threshold)
{
    auto pubkeys = ParsePubkeyString(pubkeyString);

    if (pubkeys.size() > SIGNED_BLOCKS_MAX_KEY_SIZE) {
        throw std::runtime_error(strprintf("Public Keys for Signed Block are up to %d, but passed %d keys.", SIGNED_BLOCKS_MAX_KEY_SIZE, pubkeys.size()));
    }

    if (threshold < 1 || (unsigned int)threshold > pubkeys.size()) {
        throw std::runtime_error(strprintf("Threshold can be between 1 to %d, but passed %d.", pubkeys.size(), threshold));
    }

    MultisigCondition condition;
    condition.pubkeys = pubkeys;
    condition.threshold = threshold;

    return condition;
}

static CBlock CreateGenesisBlock(uint32_t nTime, int32_t nVersion, const CAmount& genesisReward, std::string rewardTo, const MultisigCondition& condition)
{
    // TODO: Ensure pubkey list isn't include combined pubkey.
    // In future Schnorr Signature will be used. Schnorr Signature has homomorphism, so if a member of federation has
    // private key of combined pubkey, the member can create multisignature from only his own key.
    CPubKey combinedPubKey = PubKeyCombine(condition.pubkeys);
    size_t publen = CPubKey::COMPRESSED_PUBLIC_KEY_SIZE;

    std::vector<unsigned char> vch = ParseHex(rewardTo);
    CPubKey rewardToPubKey(vch.begin(), vch.end());
    CScript genesisOutputScript = CScript() << OP_DUP << OP_HASH160 << ToByteVector(rewardToPubKey.GetID()) << OP_EQUALVERIFY << OP_CHECKSIG;

    CMutableTransaction txNew;
    txNew.nVersion = 1;
    txNew.vin.resize(1);
    txNew.vout.resize(1);
<<<<<<< HEAD
    txNew.vin[0].prevout.n = 0;
    txNew.vin[0].scriptSig = CScript() << CScriptNum(condition.threshold) << std::vector<unsigned char>(pubKey.data(), pubKey.data() + publen);
=======
    txNew.vin[0].scriptSig = CScript() << CScriptNum(condition.threshold) << std::vector<unsigned char>(combinedPubKey.data(), combinedPubKey.data() + publen);
>>>>>>> 58ee8fec
    txNew.vout[0].nValue = genesisReward;
    txNew.vout[0].scriptPubKey = genesisOutputScript;

    CBlock genesis;
    genesis.nTime    = nTime;
    // TODO: set correct signs to block for Signed Blocks mechanism.
    genesis.nVersion = nVersion;
    genesis.vtx.push_back(MakeTransactionRef(std::move(txNew)));
    genesis.hashPrevBlock.SetNull();
    genesis.hashMerkleRoot = BlockMerkleRoot(genesis);
    genesis.hashImMerkleRoot = BlockMerkleRoot(genesis, nullptr, true);
    return genesis;
}

void CChainParams::UpdateVersionBitsParameters(Consensus::DeploymentPos d, int64_t nStartTime, int64_t nTimeout)
{
    consensus.vDeployments[d].nStartTime = nStartTime;
    consensus.vDeployments[d].nTimeout = nTimeout;
}

/**
 * Main network
 */
/**
 * What makes a good checkpoint block?
 * + Is surrounded by blocks with reasonable timestamps
 *   (no blocks before with a timestamp after, none after with
 *    timestamp before)
 * + Contains no strange transactions
 */

class CMainParams : public CChainParams {
public:
    CMainParams(MultisigCondition condition) {
        strNetworkID = "main";
        signedBlocksCondition = condition;
        consensus.nSubsidyHalvingInterval = 210000;
        consensus.BIP16Exception = uint256S("0x00000000000002dc756eebf4f49723ed8d30cc28a5f108eb94b1ba88ac4f9c22");
        consensus.BIP34Height = 227931;
        consensus.BIP34Hash = uint256S("0x000000000000024b89b42a942fe0d9fea3bb44ab7bd1b19115dd6a759c0808b8");
        consensus.BIP65Height = 388381; // 000000000000000004c2b624ed5d7756c508d90fd0da2c7c679febfa6c4735f0
        consensus.BIP66Height = 363725; // 00000000000000000379eaa19dce8c9b722d46ae6a57c2f1a988119488b50931
        consensus.nExpectedBlockTime = 15; // 15 sec
        consensus.nRuleChangeActivationThreshold = 1916; // 95% of 2016
        consensus.nMinerConfirmationWindow = 2016; // nPowTargetTimespan / nPowTargetSpacing
        consensus.vDeployments[Consensus::DEPLOYMENT_TESTDUMMY].bit = 28;
        consensus.vDeployments[Consensus::DEPLOYMENT_TESTDUMMY].nStartTime = 1199145601; // January 1, 2008
        consensus.vDeployments[Consensus::DEPLOYMENT_TESTDUMMY].nTimeout = 1230767999; // December 31, 2008

        // Deployment of BIP68, BIP112, and BIP113.
        consensus.vDeployments[Consensus::DEPLOYMENT_CSV].bit = 0;
        consensus.vDeployments[Consensus::DEPLOYMENT_CSV].nStartTime = 1462060800; // May 1st, 2016
        consensus.vDeployments[Consensus::DEPLOYMENT_CSV].nTimeout = 1493596800; // May 1st, 2017

        // Deployment of SegWit (BIP141, BIP143, and BIP147)
        consensus.vDeployments[Consensus::DEPLOYMENT_SEGWIT].bit = 1;
        consensus.vDeployments[Consensus::DEPLOYMENT_SEGWIT].nStartTime = 1479168000; // November 15th, 2016.
        consensus.vDeployments[Consensus::DEPLOYMENT_SEGWIT].nTimeout = 1510704000; // November 15th, 2017.

        // By default assume that the signatures in ancestors of this block are valid.
        consensus.defaultAssumeValid = uint256S("0x0000000000000000002e63058c023a9a1de233554f28c7b21380b6c9003f36a8"); //534292

        /**
         * The message start string is designed to be unlikely to occur in normal data.
         * The characters are rarely used upper ASCII, not valid as UTF-8, and produce
         * a large 32-bit integer with any alignment.
         *
         * tapyrus message start string is 0x01 0xFF 0xF0 0x00.
         * testnet message start string is 0x75 0x9A 0x83 0x74. it is xor of mainnet header and testnet ascii codes.
         */
        pchMessageStart[0] = 0x01;
        pchMessageStart[1] = 0xff;
        pchMessageStart[2] = 0xf0;
        pchMessageStart[3] = 0x00;
        nDefaultPort = 2367;  // 2357 is beautiful prime.
        nPruneAfterHeight = 100000;

        genesis = CreateGenesisBlock(1546853016, 1, 50 * COIN, "024bd6909fd1187b356e163b670a1c7c5f70e40d68667e3a64d6321fb780d056c9", signedBlocksCondition);
        consensus.hashGenesisBlock = genesis.GetHash();

        // Note that of those which support the service bits prefix, most only support a subset of
        // possible options.
        // This is fine at runtime as we'll fall back to using them as a oneshot if they don't support the
        // service bits we want, but we should get them updated to support all service bits wanted by any
        // release ASAP to avoid it where possible.
        // TODO: MUST change to seeder that is different of testnet. (ex: seed.tapyrus.chaintope.com, seed.tapyrus.com)
        vSeeds.emplace_back("seed.tapyrus.dev.chaintope.com");
        vSeeds.emplace_back("static-seed.tapyrus.dev.chaintope.com");

        base58Prefixes[PUBKEY_ADDRESS] = std::vector<unsigned char>(1,0);
        base58Prefixes[SCRIPT_ADDRESS] = std::vector<unsigned char>(1,5);
        base58Prefixes[SECRET_KEY] =     std::vector<unsigned char>(1,128);
        base58Prefixes[EXT_PUBLIC_KEY] = {0x04, 0x88, 0xB2, 0x1E};
        base58Prefixes[EXT_SECRET_KEY] = {0x04, 0x88, 0xAD, 0xE4};

        bech32_hrp = "bc";

        vFixedSeeds = std::vector<SeedSpec6>(pnSeed6_main, pnSeed6_main + ARRAYLEN(pnSeed6_main));

        fDefaultConsistencyChecks = false;
        fRequireStandard = true;
        fMineBlocksOnDemand = false;

        checkpointData = {
            {
                { 11111, uint256S("0x0000000069e244f73d78e8fd29ba2fd2ed618bd6fa2ee92559f542fdb26e7c1d")},
                { 33333, uint256S("0x000000002dd5588a74784eaa7ab0507a18ad16a236e7b1ce69f00d7ddfb5d0a6")},
                { 74000, uint256S("0x0000000000573993a3c9e41ce34471c079dcf5f52a0e824a81e7f953b8661a20")},
                {105000, uint256S("0x00000000000291ce28027faea320c8d2b054b2e0fe44a773f3eefb151d6bdc97")},
                {134444, uint256S("0x00000000000005b12ffd4cd315cd34ffd4a594f430ac814c91184a0d42d2b0fe")},
                {168000, uint256S("0x000000000000099e61ea72015e79632f216fe6cb33d7899acb35b75c8303b763")},
                {193000, uint256S("0x000000000000059f452a5f7340de6682a977387c17010ff6e6c3bd83ca8b1317")},
                {210000, uint256S("0x000000000000048b95347e83192f69cf0366076336c639f9b7228e9ba171342e")},
                {216116, uint256S("0x00000000000001b4f4b433e81ee46494af945cf96014816a4e2370f11b23df4e")},
                {225430, uint256S("0x00000000000001c108384350f74090433e7fcf79a606b8e797f065b130575932")},
                {250000, uint256S("0x000000000000003887df1f29024b06fc2200b55f8af8f35453d7be294df2d214")},
                {279000, uint256S("0x0000000000000001ae8c72a0b0c301f67e3afca10e819efa9041e458e9bd7e40")},
                {295000, uint256S("0x00000000000000004d9b4ef50f0f9d686fd69db2e03af35a100370c64632a983")},
            }
        };

        chainTxData = ChainTxData{
            // Data from rpc: getchaintxstats 4096 0000000000000000002e63058c023a9a1de233554f28c7b21380b6c9003f36a8
            /* nTime    */ 1532884444,
            /* nTxCount */ 331282217,
            /* dTxRate  */ 2.4
        };

        /* disable fallback fee on mainnet */
        m_fallback_fee_enabled = false;
    }
};

/**
 * Testnet (v3)
 */
class CTestNetParams : public CChainParams {
public:
    CTestNetParams(MultisigCondition condition) {
        strNetworkID = "test";
        signedBlocksCondition = condition;
        consensus.nSubsidyHalvingInterval = 210000;
        consensus.BIP16Exception = uint256S("0x00000000dd30457c001f4095d208cc1296b0eed002427aa599874af7a432b105");
        consensus.BIP34Height = 21111;
        consensus.BIP34Hash = uint256S("0x0000000023b3a96d3484e5abb3755c413e7d41500f8e2a5c3f0dd01299cd8ef8");
        consensus.BIP65Height = 581885; // 00000000007f6655f22f98e72ed80d8b06dc761d5da09df0fa1dc4be4f861eb6
        consensus.BIP66Height = 330776; // 000000002104c8c45e99a8853285a3b592602a3ccde2b832481da85e9e4ba182
        consensus.nExpectedBlockTime = 15; // 15 sec
        consensus.nRuleChangeActivationThreshold = 1512; // 75% for testchains
        consensus.nMinerConfirmationWindow = 2016; // nPowTargetTimespan / nPowTargetSpacing
        consensus.vDeployments[Consensus::DEPLOYMENT_TESTDUMMY].bit = 28;
        consensus.vDeployments[Consensus::DEPLOYMENT_TESTDUMMY].nStartTime = 1199145601; // January 1, 2008
        consensus.vDeployments[Consensus::DEPLOYMENT_TESTDUMMY].nTimeout = 1230767999; // December 31, 2008

        // Deployment of BIP68, BIP112, and BIP113.
        consensus.vDeployments[Consensus::DEPLOYMENT_CSV].bit = 0;
        consensus.vDeployments[Consensus::DEPLOYMENT_CSV].nStartTime = 1456790400; // March 1st, 2016
        consensus.vDeployments[Consensus::DEPLOYMENT_CSV].nTimeout = 1493596800; // May 1st, 2017

        // Deployment of SegWit (BIP141, BIP143, and BIP147)
        consensus.vDeployments[Consensus::DEPLOYMENT_SEGWIT].bit = 1;
        consensus.vDeployments[Consensus::DEPLOYMENT_SEGWIT].nStartTime = 1462060800; // May 1st 2016
        consensus.vDeployments[Consensus::DEPLOYMENT_SEGWIT].nTimeout = 1493596800; // May 1st 2017

        // By default assume that the signatures in ancestors of this block are valid.
        consensus.defaultAssumeValid = uint256S("0x0000000000000037a8cd3e06cd5edbfe9dd1dbcc5dacab279376ef7cfc2b4c75"); //1354312

            // 0x75 0x9A 0x83 0x74
        pchMessageStart[0] = 0x75;
        pchMessageStart[1] = 0x9a;
        pchMessageStart[2] = 0x83;
        pchMessageStart[3] = 0x74;
        nDefaultPort = 12357;
        nPruneAfterHeight = 1000;

        genesis = CreateGenesisBlock(1546853016, 1, 50 * COIN, "024bd6909fd1187b356e163b670a1c7c5f70e40d68667e3a64d6321fb780d056c9", signedBlocksCondition);
        consensus.hashGenesisBlock = genesis.GetHash();

        vFixedSeeds.clear();
        vSeeds.clear();
        // nodes with support for servicebits filtering should be at the top
        vSeeds.emplace_back("seed.tapyrus.dev.chaintope.com");
        vSeeds.emplace_back("static-seed1tapyrus.dev.chaintope.com");

        base58Prefixes[PUBKEY_ADDRESS] = std::vector<unsigned char>(1,111);
        base58Prefixes[SCRIPT_ADDRESS] = std::vector<unsigned char>(1,196);
        base58Prefixes[SECRET_KEY] =     std::vector<unsigned char>(1,239);
        base58Prefixes[EXT_PUBLIC_KEY] = {0x04, 0x35, 0x87, 0xCF};
        base58Prefixes[EXT_SECRET_KEY] = {0x04, 0x35, 0x83, 0x94};

        bech32_hrp = "tb";

        vFixedSeeds = std::vector<SeedSpec6>(pnSeed6_test, pnSeed6_test + ARRAYLEN(pnSeed6_test));

        fDefaultConsistencyChecks = false;
        fRequireStandard = false;
        fMineBlocksOnDemand = false;


        checkpointData = {
            {
                {546, uint256S("000000002a936ca763904c3c35fce2f3556c559c0214345d31b1bcebf76acb70")},
            }
        };

        chainTxData = ChainTxData{
            // Data from rpc: getchaintxstats 4096 0000000000000037a8cd3e06cd5edbfe9dd1dbcc5dacab279376ef7cfc2b4c75
            /* nTime    */ 1531929919,
            /* nTxCount */ 19438708,
            /* dTxRate  */ 0.626
        };

        /* enable fallback fee on testnet */
        m_fallback_fee_enabled = true;
    }
};

/**
 * Regression test
 */
class CRegTestParams : public CChainParams {
public:
    CRegTestParams(MultisigCondition condition) {
        strNetworkID = "regtest";
        signedBlocksCondition = condition;
        consensus.nSubsidyHalvingInterval = 150;
        consensus.BIP16Exception = uint256();
        consensus.BIP34Height = 100000000; // BIP34 has not activated on regtest (far in the future so block v1 are not rejected in tests)
        consensus.BIP34Hash = uint256();
        consensus.BIP65Height = 1351; // BIP65 activated on regtest (Used in rpc activation tests)
        consensus.BIP66Height = 1251; // BIP66 activated on regtest (Used in rpc activation tests)
        consensus.nExpectedBlockTime = 15; // 15 sec
        consensus.nRuleChangeActivationThreshold = 108; // 75% for testchains
        consensus.nMinerConfirmationWindow = 144; // Faster than normal for regtest (144 instead of 2016)
        consensus.vDeployments[Consensus::DEPLOYMENT_TESTDUMMY].bit = 28;
        consensus.vDeployments[Consensus::DEPLOYMENT_TESTDUMMY].nStartTime = 0;
        consensus.vDeployments[Consensus::DEPLOYMENT_TESTDUMMY].nTimeout = Consensus::BIP9Deployment::NO_TIMEOUT;
        consensus.vDeployments[Consensus::DEPLOYMENT_CSV].bit = 0;
        consensus.vDeployments[Consensus::DEPLOYMENT_CSV].nStartTime = 0;
        consensus.vDeployments[Consensus::DEPLOYMENT_CSV].nTimeout = Consensus::BIP9Deployment::NO_TIMEOUT;
        consensus.vDeployments[Consensus::DEPLOYMENT_SEGWIT].bit = 1;
        consensus.vDeployments[Consensus::DEPLOYMENT_SEGWIT].nStartTime = Consensus::BIP9Deployment::ALWAYS_ACTIVE;
        consensus.vDeployments[Consensus::DEPLOYMENT_SEGWIT].nTimeout = Consensus::BIP9Deployment::NO_TIMEOUT;

        // By default assume that the signatures in ancestors of this block are valid.
        consensus.defaultAssumeValid = uint256S("0x00");

        pchMessageStart[0] = 0x75;
        pchMessageStart[1] = 0x9a;
        pchMessageStart[2] = 0x83;
        pchMessageStart[3] = 0x74;
        nDefaultPort = 12383;
        nPruneAfterHeight = 1000;

        genesis = CreateGenesisBlock(1546853016, 1, 50 * COIN, "024bd6909fd1187b356e163b670a1c7c5f70e40d68667e3a64d6321fb780d056c9", signedBlocksCondition);
        consensus.hashGenesisBlock = genesis.GetHash();

        vFixedSeeds.clear(); //!< Regtest mode doesn't have any fixed seeds.
        vSeeds.clear();      //!< Regtest mode doesn't have any DNS seeds.

        fDefaultConsistencyChecks = true;
        fRequireStandard = false;
        fMineBlocksOnDemand = true;

        checkpointData = {
            {
                {0, uint256S("0f9188f13cb7b2c71f2a335e3a4fc328bf5beb436012afca590b1a11466e2206")},
            }
        };

        chainTxData = ChainTxData{
            0,
            0,
            0
        };

        base58Prefixes[PUBKEY_ADDRESS] = std::vector<unsigned char>(1,111);
        base58Prefixes[SCRIPT_ADDRESS] = std::vector<unsigned char>(1,196);
        base58Prefixes[SECRET_KEY] =     std::vector<unsigned char>(1,239);
        base58Prefixes[EXT_PUBLIC_KEY] = {0x04, 0x35, 0x87, 0xCF};
        base58Prefixes[EXT_SECRET_KEY] = {0x04, 0x35, 0x83, 0x94};

        bech32_hrp = "bcrt";

        /* enable fallback fee on regtest */
        m_fallback_fee_enabled = true;
    }
};

static std::unique_ptr<CChainParams> globalChainParams;

const CChainParams &Params() {
    assert(globalChainParams);
    return *globalChainParams;
}

std::unique_ptr<CChainParams> CreateChainParams(const std::string& chain)
{
    std::string pubkeys = gArgs.GetArg("-signblockpubkeys", "");
    int threshold = std::stoi(gArgs.GetArg("-signblockthreshold", "0"));

    MultisigCondition condition = CreateSignedBlocksCondition(pubkeys, threshold);

    if (chain == CBaseChainParams::MAIN)
        return std::unique_ptr<CChainParams>(new CMainParams(condition));
    else if (chain == CBaseChainParams::TESTNET)
        return std::unique_ptr<CChainParams>(new CTestNetParams(condition));
    else if (chain == CBaseChainParams::REGTEST)
        return std::unique_ptr<CChainParams>(new CRegTestParams(condition));
    throw std::runtime_error(strprintf("%s: Unknown chain %s.", __func__, chain));
}

void SelectParams(const std::string& network)
{
    SelectBaseParams(network);
    globalChainParams = CreateChainParams(network);
}

void UpdateVersionBitsParameters(Consensus::DeploymentPos d, int64_t nStartTime, int64_t nTimeout)
{
    globalChainParams->UpdateVersionBitsParameters(d, nStartTime, nTimeout);
}<|MERGE_RESOLUTION|>--- conflicted
+++ resolved
@@ -83,12 +83,8 @@
     txNew.nVersion = 1;
     txNew.vin.resize(1);
     txNew.vout.resize(1);
-<<<<<<< HEAD
     txNew.vin[0].prevout.n = 0;
-    txNew.vin[0].scriptSig = CScript() << CScriptNum(condition.threshold) << std::vector<unsigned char>(pubKey.data(), pubKey.data() + publen);
-=======
     txNew.vin[0].scriptSig = CScript() << CScriptNum(condition.threshold) << std::vector<unsigned char>(combinedPubKey.data(), combinedPubKey.data() + publen);
->>>>>>> 58ee8fec
     txNew.vout[0].nValue = genesisReward;
     txNew.vout[0].scriptPubKey = genesisOutputScript;
 
