#!/usr/bin/env python3
# Copyright (c) 2016-2018 The Bitcoin Core developers
# Distributed under the MIT software license, see the accompanying
# file COPYING or http://www.opensource.org/licenses/mit-license.php.
"""Test segwit transactions and blocks on P2P network."""
from binascii import hexlify
import math
import random
import struct
import time

from test_framework.blocktools import create_block, create_coinbase, add_witness_commitment, get_witness_script, WITNESS_COMMITMENT_HEADER, createTestGenesisBlock
from test_framework.key import CECKey, CPubKey
from test_framework.messages import (
    BIP125_SEQUENCE_NUMBER,
    CBlock,
    CBlockHeader,
    CInv,
    COutPoint,
    CTransaction,
    CTxIn,
    CTxInWitness,
    CTxOut,
    CTxWitness,
    MAX_BLOCK_BASE_SIZE,
    MSG_WITNESS_FLAG,
    NODE_NETWORK,
    NODE_WITNESS,
    msg_block,
    msg_getdata,
    msg_headers,
    msg_inv,
    msg_tx,
    msg_witness_block,
    msg_witness_tx,
    ser_uint256,
    ser_vector,
    sha256,
    uint256_from_str,
    ser_string_vector,
    ser_compact_size
)
from test_framework.mininode import (
    P2PInterface,
    mininode_lock,
    wait_until,
)
from test_framework.script import (
    CScript,
    CScriptNum,
    CScriptOp,
    MAX_SCRIPT_ELEMENT_SIZE,
    OP_0,
    OP_1,
    OP_16,
    OP_2DROP,
    OP_CHECKMULTISIG,
    OP_CHECKSIG,
    OP_DROP,
    OP_DUP,
    OP_ELSE,
    OP_ENDIF,
    OP_EQUAL,
    OP_EQUALVERIFY,
    OP_HASH160,
    OP_IF,
    OP_RETURN,
    OP_TRUE,
    SIGHASH_ALL,
    SIGHASH_ANYONECANPAY,
    SIGHASH_NONE,
    SIGHASH_SINGLE,
    SegwitVersion1SignatureHash,
    SignatureHash,
    hash160,
)
from test_framework.test_framework import BitcoinTestFramework
from test_framework.util import (
    assert_equal,
    bytes_to_hex_str,
    connect_nodes,
    disconnect_nodes,
    get_bip9_status,
    hex_str_to_bytes,
    sync_blocks,
    sync_mempools,
    assert_raises_rpc_error
)

# The versionbit bit used to signal activation of SegWit
VB_WITNESS_BIT = 1
VB_PERIOD = 144
VB_TOP_BITS = 0x20000000

MAX_SIGOP_COST = 80000

class UTXO():
    """Used to keep track of anyone-can-spend outputs that we can use in the tests."""
    def __init__(self, sha256, n, value):
        self.sha256 = sha256
        self.n = n
        self.nValue = value

def get_p2pkh_script(pubkeyhash):
    """Get the script associated with a P2PKH."""
    return CScript([CScriptOp(OP_DUP), CScriptOp(OP_HASH160), pubkeyhash, CScriptOp(OP_EQUALVERIFY), CScriptOp(OP_CHECKSIG)])

def sign_p2pk_witness_input(script, tx_to, in_idx, hashtype, value, key):
    """Add signature for a P2PK witness program."""
    tx_hash = SegwitVersion1SignatureHash(script, tx_to, in_idx, hashtype, value)
    signature = key.sign(tx_hash) + chr(hashtype).encode('latin-1')
    tx_to.wit.vtxinwit[in_idx].scriptWitness.stack = [signature, script]
    tx_to.rehash()

def get_virtual_size(witness_block):
    """Calculate the virtual size of a witness block.

    Virtual size is base + witness/4."""
    base_size = len(witness_block.serialize(with_witness=False))
    total_size = len(witness_block.serialize(with_witness=True))
    # the "+3" is so we round up
    vsize = int((3 * base_size + total_size + 3) / 4)
    return vsize

def test_transaction_acceptance(rpc, p2p, tx, with_witness, accepted, reason=None):
    """Send a transaction to the node and check that it's accepted to the mempool

    - Submit the transaction over the p2p interface
    - use the getrawmempool rpc to check for acceptance."""
    tx_message = msg_tx(tx)
    if with_witness:
        tx_message = msg_witness_tx(tx)
    p2p.send_message(tx_message)
    p2p.sync_with_ping()
    assert_equal(tx.hashMalFix in rpc.getrawmempool(), accepted)
    if (reason is not None and not accepted):
        # Check the rejection reason as well.
        with mininode_lock:
            assert_equal(p2p.last_message["reject"].reason, reason)

def test_witness_block(rpc, p2p, block, with_witness, accepted, reason=None):
    """Send a block to the node and check that it's accepted

    - Submit the block over the p2p interface
    - use the getbestblockhash rpc to check for acceptance."""
    if with_witness:
        p2p.send_message(msg_witness_block(block))
    else:
        p2p.send_message(msg_block(block))
    p2p.sync_with_ping()
    assert_equal(rpc.getbestblockhash() == block.hash, accepted)
    if (reason is not None and not accepted):
        # Check the rejection reason as well.
        with mininode_lock:
            assert_equal(p2p.last_message["reject"].reason, reason)

class TestP2PConn(P2PInterface):
    def __init__(self):
        super().__init__()
        self.getdataset = set()

    def on_getdata(self, message):
        for inv in message.inv:
            self.getdataset.add(inv.hash)

    def announce_tx_and_wait_for_getdata(self, tx, timeout=60, success=True):
        with mininode_lock:
            self.last_message.pop("getdata", None)
        self.send_message(msg_inv(inv=[CInv(1, tx.malfixsha256)]))
        if success:
            self.wait_for_getdata(timeout)
        else:
            time.sleep(timeout)
            assert not self.last_message.get("getdata")

    def announce_block_and_wait_for_getdata(self, block, use_header, timeout=60):
        with mininode_lock:
            self.last_message.pop("getdata", None)
            self.last_message.pop("getheaders", None)
        msg = msg_headers()
        msg.headers = [CBlockHeader(block)]
        if use_header:
            self.send_message(msg)
        else:
            self.send_message(msg_inv(inv=[CInv(2, block.sha256)]))
            self.wait_for_getheaders()
            self.send_message(msg)
        self.wait_for_getdata()

    def request_block(self, blockhash, inv_type, timeout=60):
        with mininode_lock:
            self.last_message.pop("block", None)
        self.send_message(msg_getdata(inv=[CInv(inv_type, blockhash)]))
        self.wait_for_block(blockhash, timeout)
        return self.last_message["block"].block

class SegWitTest(BitcoinTestFramework):
    def set_test_params(self):
        self.setup_clean_chain = True
        self.num_nodes = 3
        # This test tests SegWit both pre and post-activation, so use the normal BIP9 activation.
        self.extra_args = [["-whitelist=127.0.0.1", "-vbparams=segwit:0:999999999999"], ["-whitelist=127.0.0.1", "-acceptnonstdtxn=0", "-vbparams=segwit:0:999999999999"], ["-whitelist=127.0.0.1", "-vbparams=segwit:0:0"]]
        #this is needed as some tests based on block length are optimized based on proof length for one signature.
        self.signblockthreshold = 1
        self.signblockpubkeys = "0201c537fd7eb7928700927b48e51ceec621fc8ba1177ee2ad67336ed91e2f63a1"
        self.signblockprivkeys = ["aa3680d5d48a8283413f7a108367c7299ca73f553735860a87b08f39395618b7"]
        self.genesisBlock = createTestGenesisBlock(self.signblockpubkeys, self.signblockthreshold, self.signblockprivkeys, int(time.time() - 100))

    def setup_network(self):
        self.setup_nodes()
        connect_nodes(self.nodes[0], 1)
        connect_nodes(self.nodes[0], 2)
        self.sync_all()

    # Helper functions

    def build_next_block(self, version=4):
        """Build a block on top of node0's tip."""
        tip = self.nodes[0].getbestblockhash()
        height = self.nodes[0].getblockcount() + 1
        block_time = self.nodes[0].getblockheader(tip)["mediantime"] + 1
        block = create_block(int(tip, 16), create_coinbase(height), block_time)
        block.version = version
        block.rehash()
        return block

    def update_witness_block_with_transactions(self, block, tx_list, with_witness=True, nonce=0):
        """Add list of transactions to block, adds witness commitment, then solves."""
        block.vtx.extend(tx_list)
        if with_witness:
            add_witness_commitment(block, nonce)
        else:
            block.hashMerkleRoot = block.calc_merkle_root()
            block.hashImMerkleRoot = block.calc_immutable_merkle_root()
        block.solve(self.signblockprivkeys)

    def run_test(self):
        # Setup the p2p connections
        # self.test_node sets NODE_WITNESS|NODE_NETWORK
        self.test_node = self.nodes[0].add_p2p_connection(TestP2PConn(), services=NODE_NETWORK | NODE_WITNESS, wait_for_verack = False)
        self.test_node.wait_for_disconnect(timeout=10)
        self.test_node = self.nodes[0].add_p2p_connection(TestP2PConn(), services=NODE_NETWORK)

        # self.old_node sets only NODE_NETWORK
        self.old_node = self.nodes[0].add_p2p_connection(TestP2PConn(), services=NODE_NETWORK)
        # self.std_node is for testing node1 (fRequireStandard=true)
        self.std_node = self.nodes[1].add_p2p_connection(TestP2PConn(), services=NODE_NETWORK)

        assert self.test_node.nServices & NODE_WITNESS == 0
        assert self.old_node.nServices & NODE_WITNESS == 0
        assert self.std_node.nServices & NODE_WITNESS == 0

        # Keep a place to store utxo's that can be used in later tests
        self.utxo = []

        # Segwit status 'defined'
        self.segwit_status = 'defined'

        self.test_non_witness_transaction()
        self.test_unnecessary_witness_before_segwit_activation()
        self.test_v0_outputs_are_spendable()
        self.test_block_relay()
        self.advance_to_segwit_started()

        # Segwit status 'started'

        self.test_getblocktemplate_before_lockin()
        self.advance_to_segwit_lockin()

        # Segwit status 'locked_in'

        self.test_unnecessary_witness_before_segwit_activation()
        self.test_witness_tx_relay_before_segwit_activation()
        self.test_block_relay()
        self.test_standardness_v0()
        self.advance_to_segwit_active()

        # Segwit status 'active'

        self.test_p2sh_witness()
        self.test_witness_commitments()
        self.test_block_malleability()
        self.test_witness_block_size()
        self.test_submit_block()
        self.test_extra_witness_data()
        self.test_max_witness_push_length()
        self.test_max_witness_program_length()
        self.test_witness_input_length()
        self.test_block_relay()
        self.test_tx_relay_after_segwit_activation()
        self.test_standardness_v0()
        self.test_segwit_versions()
        self.test_premature_coinbase_witness_spend()
        self.test_uncompressed_pubkey()
        #self.test_signature_version_1()
        self.test_non_standard_witness_blinding()
        self.test_non_standard_witness()
        self.test_upgrade_after_activation()
        self.test_witness_sigops()

    # Individual tests

    def subtest(func):  # noqa: N805
        """Wraps the subtests for logging and state assertions."""
        def func_wrapper(self, *args, **kwargs):
            self.log.info("Subtest: {} (Segwit status = {})".format(func.__name__, self.segwit_status))
            # Assert segwit status is as expected
            assert_equal(get_bip9_status(self.nodes[0], 'segwit')['status'], self.segwit_status)
            func(self, *args, **kwargs)
            # Each subtest should leave some utxos for the next subtest
            assert self.utxo
            sync_blocks(self.nodes)
            # Assert segwit status is as expected at end of subtest
            assert_equal(get_bip9_status(self.nodes[0], 'segwit')['status'], self.segwit_status)

        return func_wrapper

    @subtest
    def test_non_witness_transaction(self):
        """See if sending a regular transaction works, and create a utxo to use in later tests."""
        # Mine a block with an anyone-can-spend coinbase,
        # let it mature, then try to spend it.

        block = self.build_next_block(version=1)
        block.solve(self.signblockprivkeys)
        self.test_node.send_message(msg_block(block))
        self.test_node.sync_with_ping()  # make sure the block was processed
        txid = block.vtx[0].malfixsha256

        self.nodes[0].generate(99, self.signblockprivkeys)  # let the block mature

        # Create a transaction that spends the coinbase
        tx = CTransaction()
        tx.vin.append(CTxIn(COutPoint(txid, 0), b""))
        tx.vout.append(CTxOut(49 * 100000000, CScript([OP_TRUE, OP_DROP] * 15 + [OP_TRUE])))
        tx.calc_sha256()

        # Check that serializing it with or without witness is the same
        # This is a sanity check of our testing framework.
        assert_equal(msg_tx(tx).serialize(), msg_witness_tx(tx).serialize())

        self.test_node.send_message(msg_witness_tx(tx))
        self.test_node.sync_with_ping()  # make sure the tx was processed
        assert(tx.hashMalFix in self.nodes[0].getrawmempool())
        # Save this transaction for later
        self.utxo.append(UTXO(tx.malfixsha256, 0, 49 * 100000000))
        self.nodes[0].generate(1, self.signblockprivkeys)

    @subtest
    def test_unnecessary_witness_before_segwit_activation(self):
        """Verify that blocks with witnesses are rejected before activation."""

        tx = CTransaction()
        tx.vin.append(CTxIn(COutPoint(self.utxo[0].sha256, self.utxo[0].n), b""))
        tx.vout.append(CTxOut(self.utxo[0].nValue - 1000, CScript([OP_TRUE])))
        tx.wit.vtxinwit.append(CTxInWitness())
        tx.wit.vtxinwit[0].scriptWitness.stack = [CScript([CScriptNum(1)])]

        # Verify the hash with witness differs from the txid
        # (otherwise our testing framework must be broken!)
        tx.rehash()
        assert(tx.malfixsha256 != tx.calc_sha256(with_witness=True))

        # Construct a segwit-signaling block that includes the transaction.
        block = self.build_next_block(version=(VB_TOP_BITS | (1 << VB_WITNESS_BIT)))
        self.update_witness_block_with_transactions(block, [tx])
        # Sending witness data before activation is not allowed (anti-spam
        # rule).
        test_witness_block(self.nodes[0].rpc, self.test_node, block, with_witness=True, accepted=False, reason=b'bad-txnmrklroot')
        test_witness_block(self.nodes[0].rpc, self.test_node, block, with_witness=False, accepted=True)

        #wait_until(lambda: 'reject' in self.test_node.last_message and self.test_node.last_message["reject"].reason ==  b"unexpected-witness")

        # But it should not be permanently marked bad...
        # Resend without witness information.
        self.test_node.send_message(msg_block(block))
        self.test_node.sync_with_ping()
        assert_equal(self.nodes[0].getbestblockhash(), block.hash)

        # Update our utxo list; we spent the first entry.
        self.utxo.pop(0)
        self.utxo.append(UTXO(tx.malfixsha256, 0, tx.vout[0].nValue))

    @subtest
    def test_block_relay(self):
        """Test that block requests do not carry MSG_WITNESS_FLAG.

        This is true regardless of segwit activation.
        Also test that we don't ask for blocks from unupgraded peers."""

        blocktype = 2

        # test_node has set NODE_WITNESS, so all getdata requests should be for
        # witness blocks.
        # Test announcing a block via inv results in a getdata, and that
        # announcing a version 4 or random VB block with a header results in a getdata
        block1 = self.build_next_block()
        block1.solve(self.signblockprivkeys)

        self.test_node.announce_block_and_wait_for_getdata(block1, use_header=False)
        assert(self.test_node.last_message["getdata"].inv[0].type == blocktype)
<<<<<<< HEAD
        test_witness_block(self.nodes[0].rpc, self.test_node, block1, with_witness=True, accepted=True)
=======
        test_witness_block(self.nodes[0].rpc, self.test_node, block1, True, True)
>>>>>>> d9bc973f

        block2 = self.build_next_block(version=4)
        block2.solve(self.signblockprivkeys)

        self.test_node.announce_block_and_wait_for_getdata(block2, use_header=True)
        assert(self.test_node.last_message["getdata"].inv[0].type == blocktype)
<<<<<<< HEAD
        test_witness_block(self.nodes[0].rpc, self.test_node, block2, with_witness=True, accepted=True)
=======
        test_witness_block(self.nodes[0].rpc, self.test_node, block2, True, True)
>>>>>>> d9bc973f

        block3 = self.build_next_block(version=(VB_TOP_BITS | (1 << 15)))
        block3.solve(self.signblockprivkeys)
        self.test_node.announce_block_and_wait_for_getdata(block3, use_header=True)
        assert(self.test_node.last_message["getdata"].inv[0].type == blocktype)
<<<<<<< HEAD
        test_witness_block(self.nodes[0].rpc, self.test_node, block3, with_witness=True, accepted=True)
=======
        test_witness_block(self.nodes[0].rpc, self.test_node, block3, True, True)
>>>>>>> d9bc973f

        # Check that we can getdata for witness blocks or regular blocks,
        # and the right thing happens.
        if self.segwit_status != 'active':
            # Before activation, we should be able to request old blocks with
            # or without witness, and they should be the same.
            chain_height = self.nodes[0].getblockcount()
            # Pick 10 random blocks on main chain, and verify that getdata's
            # for MSG_BLOCK, MSG_WITNESS_BLOCK, and rpc getblock() are equal.
            all_heights = list(range(chain_height + 1))
            random.shuffle(all_heights)
            all_heights = all_heights[0:10]
            for height in all_heights:
                block_hash = self.nodes[0].getblockhash(height)
                rpc_block = self.nodes[0].getblock(block_hash, False)
                block_hash = int(block_hash, 16)
                block = self.test_node.request_block(block_hash, 2)
                wit_block = self.test_node.request_block(block_hash, 2)
                assert_equal(block.serialize(with_witness=True), wit_block.serialize(with_witness=True))
                assert_equal(block.serialize(), hex_str_to_bytes(rpc_block))
        else:
            # After activation, witness blocks and non-witness blocks should
            # be different.  Verify rpc getblock() returns witness blocks, while
            # getdata respects the requested type.
            block = self.build_next_block()
            self.update_witness_block_with_transactions(block, [])
            # This gives us a witness commitment.
            assert(len(block.vtx[0].wit.vtxinwit) == 1)
            assert(len(block.vtx[0].wit.vtxinwit[0].scriptWitness.stack) == 1)
            test_witness_block(self.nodes[0].rpc, self.test_node, block, with_witness=True, accepted=False)
            test_witness_block(self.nodes[0].rpc, self.test_node, block, with_witness=False, accepted=True)
            # Now try to retrieve it...
            rpc_block = self.nodes[0].getblock(block.hash, False)
            non_wit_block = self.test_node.request_block(block.sha256, 2)
            wit_block = self.test_node.request_block(block.sha256, 2)
            assert_equal(wit_block.serialize(with_witness=True), hex_str_to_bytes(rpc_block))
            assert_equal(wit_block.serialize(), non_wit_block.serialize())
            assert_equal(wit_block.serialize(), block.serialize())

            # Test size, vsize, weight
            rpc_details = self.nodes[0].getblock(block.hash, True)
            assert_equal(rpc_details["size"], len(block.serialize()))
            assert_equal(rpc_details["strippedsize"], len(block.serialize(with_witness=False)))
            weight = 4 * len(block.serialize())
            assert_equal(rpc_details["weight"], weight)

            # Upgraded node should not ask for blocks from unupgraded
            block4 = self.build_next_block(version=4)
            block4.solve(self.signblockprivkeys)
            self.old_node.getdataset = set()

            # Blocks can be requested via direct-fetch (immediately upon processing the announcement)
            # or via parallel download (with an indeterminate delay from processing the announcement)
            # so to test that a block is NOT requested, we could guess a time period to sleep for,
            # and then check. We can avoid the sleep() by taking advantage of transaction getdata's
            # being processed after block getdata's, and announce a transaction as well,
            # and then check to see if that particular getdata has been received.
            # Since 0.14, inv's will only be responded to with a getheaders, so send a header
            # to announce this block.
            msg = msg_headers()
            msg.headers = [CBlockHeader(block4)]
            self.old_node.send_message(msg)
            self.old_node.announce_tx_and_wait_for_getdata(block4.vtx[0])
            assert(block4.sha256 in self.old_node.getdataset)
            self.nodes[0].generate(1, self.signblockprivkeys)

    @subtest
    def test_v0_outputs_are_spendable(self):
        """Test that v0 outputs are spendable before segwit activation.

        ~6 months after segwit activation, the SCRIPT_VERIFY_WITNESS flag was
        backdated so that it applies to all blocks, going back to the genesis
        block.

        Consequently, version 0 witness outputs are never spendable without
        witness, and so can't be spent before segwit activation (the point at which
        blocks are permitted to contain witnesses)."""

        # node2 doesn't need to be connected for this test.
        # (If it's connected, node0 may propogate an invalid block to it over
        # compact blocks and the nodes would have inconsistent tips.)
        disconnect_nodes(self.nodes[0], 2)

        # Create two outputs, a p2wsh and p2sh-p2wsh
        witness_program = CScript([OP_TRUE])
        witness_hash = sha256(witness_program)
        script_pubkey = CScript([OP_0, witness_hash])

        p2sh_pubkey = hash160(script_pubkey)
        p2sh_script_pubkey = CScript([OP_HASH160, p2sh_pubkey, OP_EQUAL])

        value = self.utxo[0].nValue // 3

        tx = CTransaction()
        tx.vin = [CTxIn(COutPoint(self.utxo[0].sha256, self.utxo[0].n), b'')]
        tx.vout = [CTxOut(value, script_pubkey), CTxOut(value, p2sh_script_pubkey)]
        tx.vout.append(CTxOut(value, CScript([OP_TRUE])))
        tx.rehash()
        txid = tx.malfixsha256

        # Add it to a block
        block = self.build_next_block()
        self.update_witness_block_with_transactions(block, [tx])
        # Now send the block without witness. It should be accepted
        test_witness_block(self.nodes[0], self.test_node, block, with_witness=True, accepted=False, reason=b'bad-txnmrklroot')
        test_witness_block(self.nodes[0], self.test_node, block, with_witness=False, accepted=True)

        # Now try to spend the outputs. This should fail since SCRIPT_VERIFY_WITNESS is always enabled.
        p2wsh_tx = CTransaction()
        p2wsh_tx.vin = [CTxIn(COutPoint(txid, 0), b'')]
        p2wsh_tx.vout = [CTxOut(value, CScript([OP_TRUE]))]
        p2wsh_tx.wit.vtxinwit.append(CTxInWitness())
        p2wsh_tx.wit.vtxinwit[0].scriptWitness.stack = [CScript([OP_TRUE])]
        p2wsh_tx.rehash()

        block = self.build_next_block()
        #block with witness commitment
        self.update_witness_block_with_transactions(block, [p2wsh_tx], with_witness=True)

        # When the block is serialized without witness, validation fails because the transaction is
        # invalid 
        # Note: The reject reason for this failure could be
        # 'block-validation-failed' (if script check threads > 1) or
        # 'non-mandatory-script-verify-flag (Witness program was passed an
        # empty witness)' (otherwise).
        # TODO: support multiple acceptable reject reasons.
        test_witness_block(self.nodes[0], self.test_node, block, with_witness=True, accepted=False)
        test_witness_block(self.nodes[0], self.test_node, block, with_witness=False, accepted=True)

<<<<<<< HEAD
        #when p2sh-segwit addresses are disabled, this output is not accepted
=======
>>>>>>> d9bc973f
        p2sh_p2wsh_tx = CTransaction()
        p2sh_p2wsh_tx.vin = [CTxIn(COutPoint(txid, 1), CScript([script_pubkey]))]
        p2sh_p2wsh_tx.vout = [CTxOut(value, CScript([OP_TRUE]))]
        p2sh_p2wsh_tx.wit.vtxinwit.append(CTxInWitness())
        p2sh_p2wsh_tx.wit.vtxinwit[0].scriptWitness.stack = [CScript([OP_TRUE])]
        p2sh_p2wsh_tx.rehash()

        block = self.build_next_block()
        self.update_witness_block_with_transactions(block, [p2sh_p2wsh_tx], with_witness=True)
<<<<<<< HEAD
=======

>>>>>>> d9bc973f
        test_witness_block(self.nodes[0], self.test_node, block, with_witness=True, accepted=False)
        test_witness_block(self.nodes[0], self.test_node, block, with_witness=False, accepted=True)

        connect_nodes(self.nodes[0], 2)

        self.utxo.pop(0)
        self.utxo.append(UTXO(txid, 2, value))

    @subtest
    def advance_to_segwit_started(self):
        """Mine enough blocks for segwit's vb state to be 'started'."""
        height = self.nodes[0].getblockcount()
        # Will need to rewrite the tests here if we are past the first period
        assert(height < VB_PERIOD - 1)
        # Advance to end of period, status should now be 'started'
        self.nodes[0].generate(VB_PERIOD - height - 1, self.signblockprivkeys)
        assert_equal(get_bip9_status(self.nodes[0], 'segwit')['status'], 'started')
        self.segwit_status = 'started'

    @subtest
    def test_getblocktemplate_before_lockin(self):
        # Node0 is segwit aware, node2 is not.
        for node in [self.nodes[0], self.nodes[2]]:
            gbt_results = node.getblocktemplate()
            block_version = gbt_results['version']
            # If we're not indicating segwit support, we will still be
            # signalling for segwit activation.
            assert_equal((block_version & (1 << VB_WITNESS_BIT) != 0), node == self.nodes[0])
            # If we don't specify the segwit rule, then we won't get a default
            # commitment.
            assert('default_witness_commitment' not in gbt_results)

        # Workaround:
        # Can either change the tip, or change the mempool and wait 5 seconds
        # to trigger a recomputation of getblocktemplate.
        txid = int(self.nodes[0].sendtoaddress(self.nodes[0].getnewaddress(), 1), 16)
        # Using mocktime lets us avoid sleep()
        sync_mempools(self.nodes)
        self.nodes[0].setmocktime(int(time.time()) + 10)
        self.nodes[2].setmocktime(int(time.time()) + 10)

        for node in [self.nodes[0], self.nodes[2]]:
            gbt_results = node.getblocktemplate({"rules": ["segwit"]})
            block_version = gbt_results['version']
            if node == self.nodes[2]:
                # If this is a non-segwit node, we should still not get a witness
                # commitment, nor a version bit signalling segwit.
                assert_equal(block_version & (1 << VB_WITNESS_BIT), 0)
                assert('default_witness_commitment' not in gbt_results)
            else:
                # For segwit-aware nodes, check the version bit and the witness
                # commitment are correct.
                assert(block_version & (1 << VB_WITNESS_BIT) != 0)
                assert('default_witness_commitment' in gbt_results)
                witness_commitment = gbt_results['default_witness_commitment']

                # Check that default_witness_commitment is present.
                if(txid == int(gbt_results['transactions'][0]['txid'], 16)):
                    usetxid = int(gbt_results['transactions'][0]['hash'], 16)
                else:
                    usetxid = txid
                witness_root = CBlock.get_merkle_root([ser_uint256(0),
                                                       ser_uint256(usetxid)])
                script = get_witness_script(witness_root, 0)
                assert_equal(witness_commitment, bytes_to_hex_str(script))

        # undo mocktime
        self.nodes[0].setmocktime(0)
        self.nodes[2].setmocktime(0)

    @subtest
    def advance_to_segwit_lockin(self):
        """Mine enough blocks to lock in segwit, but don't activate."""
        height = self.nodes[0].getblockcount()
        # Advance to end of period, and verify lock-in happens at the end
        self.nodes[0].generate(VB_PERIOD - 1, self.signblockprivkeys)
        height = self.nodes[0].getblockcount()
        assert((height % VB_PERIOD) == VB_PERIOD - 2)
        assert_equal(get_bip9_status(self.nodes[0], 'segwit')['status'], 'started')
        self.nodes[0].generate(1, self.signblockprivkeys)
        assert_equal(get_bip9_status(self.nodes[0], 'segwit')['status'], 'locked_in')
        self.segwit_status = 'locked_in'

    @subtest
    def test_witness_tx_relay_before_segwit_activation(self):

        # Generate a transaction that doesn't require a witness, but send it
        # with a witness.  Should be rejected for premature-witness, but should
        # not be added to recently rejected list.
        tx = CTransaction()
        tx.vin.append(CTxIn(COutPoint(self.utxo[0].sha256, self.utxo[0].n), b""))
        tx.vout.append(CTxOut(self.utxo[0].nValue - 1000, CScript([OP_TRUE, OP_DROP] * 15 + [OP_TRUE])))
        tx.wit.vtxinwit.append(CTxInWitness())
        tx.wit.vtxinwit[0].scriptWitness.stack = [b'a']
        tx.rehash()

        tx_hash = tx.malfixsha256
        tx_value = tx.vout[0].nValue

        # Verify that if a peer doesn't set nServices to include NODE_WITNESS,
        # the getdata is just for the non-witness portion.
        self.old_node.announce_tx_and_wait_for_getdata(tx)
        assert(self.old_node.last_message["getdata"].inv[0].type == 1)

        # Since we haven't delivered the tx yet, inv'ing the same tx from
        # a witness transaction ought not result in a getdata.
        self.test_node.announce_tx_and_wait_for_getdata(tx, timeout=2, success=False)

        # Delivering this transaction with witness should fail (no matter who
        # its from)
        assert_equal(len(self.nodes[0].getrawmempool()), 0)
        assert_equal(len(self.nodes[1].getrawmempool()), 0)

        # sent without witness
        test_transaction_acceptance(self.nodes[0].rpc, self.old_node, tx, with_witness=True, accepted=False)
        test_transaction_acceptance(self.nodes[0].rpc, self.test_node, tx, with_witness=True, accepted=False)

        test_transaction_acceptance(self.nodes[0].rpc, self.old_node, tx, with_witness=False, accepted=True)
        test_transaction_acceptance(self.nodes[0].rpc, self.test_node, tx, with_witness=False, accepted=True)

        # Cleanup: mine the first transaction and update utxo
        self.nodes[0].generate(1, self.signblockprivkeys)
        assert_equal(len(self.nodes[0].getrawmempool()), 0)

        self.utxo.pop(0)
        self.utxo.append(UTXO(tx_hash, 0, tx_value))

    @subtest
    def test_standardness_v0(self):
        """Test V0 txout standardness.

        V0 segwit outputs and inputs are always standard.
        V0 segwit inputs may only be mined after activation, but not before."""

        witness_program = CScript([OP_TRUE])
        witness_hash = sha256(witness_program)
        script_pubkey = CScript([OP_0, witness_hash])

        p2sh_pubkey = hash160(witness_program)
        p2sh_script_pubkey = CScript([OP_HASH160, p2sh_pubkey, OP_EQUAL])

        # First prepare a p2sh output (so that spending it will pass standardness)
        p2sh_tx = CTransaction()
        p2sh_tx.vin = [CTxIn(COutPoint(self.utxo[0].sha256, self.utxo[0].n), b"")]
        p2sh_tx.vout = [CTxOut(self.utxo[0].nValue - 1000, p2sh_script_pubkey)]
        p2sh_tx.rehash()

        # Mine it on test_node to create the confirmed output.
        test_transaction_acceptance(self.nodes[0].rpc, self.test_node, p2sh_tx, with_witness=False, accepted=True)

        self.nodes[0].generate(1, self.signblockprivkeys)
        sync_blocks(self.nodes)

        # Now test standardness of v0 P2WSH outputs.
        # Start by creating a transaction with two outputs.
        tx = CTransaction()
        tx.vin = [CTxIn(COutPoint(p2sh_tx.malfixsha256, 0), CScript([witness_program]))]
        tx.vout = [CTxOut(p2sh_tx.vout[0].nValue - 10000, script_pubkey)]
        tx.vout.append(CTxOut(8000, script_pubkey))  # Might burn this later
        tx.vin[0].nSequence = BIP125_SEQUENCE_NUMBER  # Just to have the option to bump this tx from the mempool
        tx.rehash()

        # This is always accepted, since the mempool policy is to consider segwit as always active
        # and thus allow segwit outputs
<<<<<<< HEAD
        # tapyrus witness is non std
        test_transaction_acceptance(self.nodes[1].rpc, self.std_node, tx, with_witness=False, accepted=False, reason=b"scriptpubkey")
        test_transaction_acceptance(self.nodes[0].rpc, self.test_node, tx, with_witness=False, accepted=True)
=======
        test_transaction_acceptance(self.nodes[1].rpc, self.std_node, tx, with_witness=False, accepted=True)
>>>>>>> d9bc973f

        # Now create something that looks like a P2PKH output. This won't be spendable.
        script_pubkey = CScript([OP_0, hash160(witness_hash)])
        tx2 = CTransaction()
        # tx was accepted, so we spend the second output.
        tx2.vin = [CTxIn(COutPoint(tx.malfixsha256, 1), b"")]
        tx2.vout = [CTxOut(7000, script_pubkey)]
        tx2.wit.vtxinwit.append(CTxInWitness())
        tx2.wit.vtxinwit[0].scriptWitness.stack = [witness_program]
        tx2.rehash()

<<<<<<< HEAD
        test_transaction_acceptance(self.nodes[1].rpc, self.std_node, tx2, with_witness=False, accepted=False, reason=b"scriptpubkey")
        test_transaction_acceptance(self.nodes[0].rpc, self.test_node, tx2, with_witness=False, accepted=True)
=======
        test_transaction_acceptance(self.nodes[1].rpc, self.std_node, tx2, with_witness=False, accepted=True)
>>>>>>> d9bc973f
        # Now update self.utxo for later tests.
        tx3 = CTransaction()
        # tx and tx2 were both accepted.  Don't bother trying to reclaim the
        # P2PKH output; just send tx's first output back to an anyone-can-spend.
        #sync_mempools([self.nodes[0], self.nodes[1]])
        tx3.vin = [CTxIn(COutPoint(tx.malfixsha256, 0), b"")]
        tx3.vout = [CTxOut(tx.vout[0].nValue - 1000, CScript([OP_TRUE, OP_DROP] * 15 + [OP_TRUE]))]
        tx3.wit.vtxinwit.append(CTxInWitness())
        tx3.wit.vtxinwit[0].scriptWitness.stack = [witness_program]
        tx3.rehash()
<<<<<<< HEAD

        # Just check mempool acceptance, but don't add the transaction to the mempool, since witness is disallowed
        # in blocks and the tx is impossible to mine right now.
        assert_raises_rpc_error(-22, "TX decode failed", self.nodes[0].testmempoolaccept, [bytes_to_hex_str(tx3.serialize_with_witness(with_scriptsig=True))])
        assert_equal(self.nodes[0].testmempoolaccept([bytes_to_hex_str(tx3.serialize())]), [{'txid': tx3.hashMalFix, 'allowed': True}])
        # Create the same output as tx3, but by replacing tx
        tx3_out = tx3.vout[0]
        tx3 = tx
        tx3.vout = [tx3_out]
        tx3.rehash()
        assert_equal(self.nodes[0].testmempoolaccept([bytes_to_hex_str(tx3.serialize_with_witness(with_scriptsig=True))]), [{'txid': tx3.hashMalFix, 'allowed':  True}])
        test_transaction_acceptance(self.nodes[0].rpc, self.test_node, tx3, with_witness=False, accepted=True)
        self.nodes[0].generate(1, self.signblockprivkeys)
        sync_blocks(self.nodes)
        self.utxo.pop(0)
        self.utxo.append(UTXO(tx3.malfixsha256, 0, tx3.vout[0].nValue))
        assert_equal(len(self.nodes[1].getrawmempool()), 0)
=======
        if self.segwit_status != 'active':
            # Just check mempool acceptance, but don't add the transaction to the mempool, since witness is disallowed
            # in blocks and the tx is impossible to mine right now.
            assert_raises_rpc_error(-22, "TX decode failed", self.nodes[0].testmempoolaccept, [bytes_to_hex_str(tx3.serialize_with_witness(with_scriptsig=True))])
            assert_equal(self.nodes[0].testmempoolaccept([bytes_to_hex_str(tx3.serialize())]), [{'txid': tx3.hashMalFix, 'allowed': True }])
            # Create the same output as tx3, but by replacing tx
            tx3_out = tx3.vout[0]
            tx3 = tx
            tx3.vout = [tx3_out]
            tx3.rehash()
            assert_equal(self.nodes[0].testmempoolaccept([bytes_to_hex_str(tx3.serialize_with_witness(with_scriptsig=True))]), [{'txid': tx3.hashMalFix, 'allowed':  True}])
            test_transaction_acceptance(self.nodes[0].rpc, self.test_node, tx3, with_witness=False, accepted=True)
            self.nodes[0].generate(1, self.signblockprivkeys)
            sync_blocks(self.nodes)
            self.utxo.pop(0)
            self.utxo.append(UTXO(tx3.malfixsha256, 0, tx3.vout[0].nValue))
            assert_equal(len(self.nodes[1].getrawmempool()), 0)
        else:
            test_transaction_acceptance(self.nodes[0].rpc, self.test_node, tx3, with_witness=True, accepted=False)
            test_transaction_acceptance(self.nodes[0].rpc, self.test_node, tx3, with_witness=False, accepted=True)
            self.nodes[0].generate(1, self.signblockprivkeys)
            sync_blocks(self.nodes)
            self.utxo.pop(0)
            self.utxo.append(UTXO(tx3.malfixsha256, 0, tx3.vout[0].nValue))
            assert_equal(len(self.nodes[1].getrawmempool()), 0)
>>>>>>> d9bc973f



    @subtest
    def advance_to_segwit_active(self):
        """Mine enough blocks to activate segwit."""
        height = self.nodes[0].getblockcount()
        self.nodes[0].generate(VB_PERIOD - (height % VB_PERIOD) - 2, self.signblockprivkeys)
        assert_equal(get_bip9_status(self.nodes[0], 'segwit')['status'], 'locked_in')
        self.nodes[0].generate(1, self.signblockprivkeys)
        assert_equal(get_bip9_status(self.nodes[0], 'segwit')['status'], 'active')
        self.segwit_status = 'active'

    @subtest
    def test_p2sh_witness(self):
        """Test P2SH wrapped witness programs."""

        # Prepare the p2sh-wrapped witness output
        witness_program = CScript([OP_DROP, OP_TRUE])
        witness_hash = sha256(witness_program)
        p2wsh_pubkey = CScript([OP_0, witness_hash])
        p2sh_witness_hash = hash160(p2wsh_pubkey)
        script_pubkey = CScript([OP_HASH160, p2sh_witness_hash, OP_EQUAL])
        script_sig = CScript([p2wsh_pubkey])  # a push of the redeem script

        # Fund the P2SH output
        tx = CTransaction()
        tx.vin.append(CTxIn(COutPoint(self.utxo[0].sha256, self.utxo[0].n), b""))
        tx.vout.append(CTxOut(self.utxo[0].nValue - 1000, script_pubkey))
        tx.rehash()

        # Verify mempool acceptance and block validity
        test_transaction_acceptance(self.nodes[0].rpc, self.test_node, tx, with_witness=False, accepted=True)
        block = self.build_next_block()
        #with witness commitment
        self.update_witness_block_with_transactions(block, [tx], with_witness=True)
        test_witness_block(self.nodes[0].rpc, self.test_node, block, with_witness=True, accepted=False)
        test_witness_block(self.nodes[0].rpc, self.test_node, block, with_witness=False, accepted=True)
        sync_blocks(self.nodes)

        # Now test attempts to spend the output.
        spend_tx = CTransaction()
        spend_tx.vin.append(CTxIn(COutPoint(tx.malfixsha256, 0), script_sig))
        spend_tx.vout.append(CTxOut(tx.vout[0].nValue - 1000, CScript([OP_TRUE])))
        spend_tx.rehash()

        # This transaction should  be accepted into the mempool 
        test_transaction_acceptance(self.nodes[0].rpc, self.test_node, spend_tx, with_witness=True, accepted=True)

        block = self.build_next_block()
        self.update_witness_block_with_transactions(block, [spend_tx], with_witness=True)

        # If we're after activation, then sending this with witnesses should be valid.
        # This no longer works before activation, because SCRIPT_VERIFY_WITNESS
        # is always set.
        # TODO: rewrite this test to make clear that it only works after activation.
        test_witness_block(self.nodes[0].rpc, self.test_node, block, with_witness=True, accepted=False)
        test_witness_block(self.nodes[0].rpc, self.test_node, block, with_witness=False, accepted=True)

        # Update self.utxo
        self.utxo.pop(0)
        self.utxo.append(UTXO(spend_tx.malfixsha256, 0, spend_tx.vout[0].nValue))

    @subtest
    def test_witness_commitments(self):
        """Test witness commitments.

        This test can only be run after segwit has activated."""

        # First try a correct witness commitment.
        block = self.build_next_block()
        add_witness_commitment(block)
        block.solve(self.signblockprivkeys)

        # Test the test -- witness serialization should be different
        assert(msg_witness_block(block).serialize() != msg_block(block).serialize())

        # This empty block should be valid.
        test_witness_block(self.nodes[0].rpc, self.test_node, block, with_witness=True,accepted=False)

        #block without witness commitment
        block = self.build_next_block()
        block.hashMerkleRoot = block.calc_merkle_root()
        block.hashImMerkleRoot = block.calc_immutable_merkle_root()
        block.solve(self.signblockprivkeys)

        # Test the test -- witness serialization should be the same
        assert(msg_witness_block(block).serialize() == msg_block(block).serialize())

        # This empty block should be valid.
        test_witness_block(self.nodes[0].rpc, self.test_node, block, with_witness=True,accepted=True)

        # Try to tweak the nonce
        block_2 = self.build_next_block()
        add_witness_commitment(block_2, nonce=28)
        block_2.solve(self.signblockprivkeys)

        # The commitment should have changed!
        assert(block_2.vtx[0].vout[-1] != block.vtx[0].vout[-1])

        # This should also be valid.
        test_witness_block(self.nodes[0].rpc, self.test_node, block_2, with_witness=True,accepted=False)

        #same block without witness commitment
        block_2 = self.build_next_block()
        block_2.hashMerkleRoot = block_2.calc_merkle_root()
        block_2.hashImMerkleRoot = block_2.calc_immutable_merkle_root()
        block_2.solve(self.signblockprivkeys)

        # This should also be valid.
        test_witness_block(self.nodes[0].rpc, self.test_node, block_2, with_witness=True,accepted=True)

        # Now test commitments with actual transactions
        tx = CTransaction()
        tx.vin.append(CTxIn(COutPoint(self.utxo[0].sha256, self.utxo[0].n), b""))

        # Let's construct a witness program
        witness_program = CScript([OP_TRUE])
        witness_hash = sha256(witness_program)
        script_pubkey = CScript([OP_0, witness_hash])
        tx.vout.append(CTxOut(self.utxo[0].nValue - 1000, script_pubkey))
        tx.rehash()

        # tx2 will spend tx1, and send back to a regular anyone-can-spend address
        tx2 = CTransaction()
        tx2.vin.append(CTxIn(COutPoint(tx.malfixsha256, 0), b""))
        tx2.vout.append(CTxOut(tx.vout[0].nValue - 1000, witness_program))
        tx2.wit.vtxinwit.append(CTxInWitness())
        tx2.wit.vtxinwit[0].scriptWitness.stack = [witness_program]
        tx2.rehash()

        block_3 = self.build_next_block()
        self.update_witness_block_with_transactions(block_3, [tx, tx2], nonce=1)
        # Add an extra OP_RETURN output that matches the witness commitment template,
        # even though it has extra data after the incorrect commitment.
        # This block should fail.
        block_3.vtx[0].vout.append(CTxOut(0, CScript([OP_RETURN, WITNESS_COMMITMENT_HEADER + ser_uint256(2), 10])))
        block_3.vtx[0].rehash()
        block_3.hashMerkleRoot = block_3.calc_merkle_root()
        block_3.hashImMerkleRoot = block_3.calc_immutable_merkle_root()
        block_3.rehash()
        block_3.solve(self.signblockprivkeys)

        test_witness_block(self.nodes[0].rpc, self.test_node, block_3, with_witness=True,accepted=False)

        block_3 = self.build_next_block()
        block_3.vtx.extend([tx, tx2])
        block_3.hashMerkleRoot = block_3.calc_merkle_root()
        block_3.hashImMerkleRoot = block_3.calc_immutable_merkle_root()
        block_3.rehash()
        block_3.solve(self.signblockprivkeys)

        test_witness_block(self.nodes[0].rpc, self.test_node, block_3, with_witness=True,accepted=False)

        # tx2 will spend tx1, and send back to a regular anyone-can-spend address
        block_3.vtx[2] = CTransaction()
        block_3.vtx[2].vin.append(CTxIn(COutPoint(tx.malfixsha256, 0), b""))
        block_3.vtx[2].vout.append(CTxOut(tx.vout[0].nValue - 1000, witness_program))
        block_3.vtx[2].rehash()

        test_witness_block(self.nodes[0].rpc, self.test_node, block_3, with_witness=False,accepted=True)

        # Finally test that a block with no witness transactions can
        # omit the commitment.
        block_4 = self.build_next_block()
        tx3 = CTransaction()
        tx3.vin.append(CTxIn(COutPoint(tx2.malfixsha256, 0), b""))
        tx3.vout.append(CTxOut(tx.vout[0].nValue - 1000, witness_program))
        tx3.rehash()
        block_4.vtx.append(tx3)
        block_4.hashMerkleRoot = block_4.calc_merkle_root()
        block_4.hashImMerkleRoot = block_4.calc_immutable_merkle_root()
        block_4.solve(self.signblockprivkeys)
        block_4.rehash()
        test_witness_block(self.nodes[0].rpc, self.test_node, block_4, with_witness=True,accepted=True)

        # Update available utxo's for use in later test.
        self.utxo.pop(0)
        self.utxo.append(UTXO(tx3.malfixsha256, 0, tx3.vout[0].nValue))

    @subtest
    def test_block_malleability(self):

        # Make sure that a block that has too big a virtual size
        # because of a too-large coinbase witness is not permanently
        # marked bad.
        block = self.build_next_block()
        add_witness_commitment(block)
        block.solve(self.signblockprivkeys)

        block.vtx[0].wit.vtxinwit[0].scriptWitness.stack.append(b'a' * 5000000)
        assert(get_virtual_size(block) > MAX_BLOCK_BASE_SIZE)

        # We can't send over the p2p network, because this is too big to relay
        # TODO: repeat this test with a block that can be relayed
        assert_raises_rpc_error(-22, "Block does not start with a coinbase", self.nodes[0].submitblock, bytes_to_hex_str(block.serialize(with_witness=True)))

        assert(self.nodes[0].getbestblockhash() != block.hash)

        block.vtx[0].wit.vtxinwit[0].scriptWitness.stack.pop()
        assert(get_virtual_size(block) < MAX_BLOCK_BASE_SIZE)
        assert_raises_rpc_error(-22, "Block does not start with a coinbase", self.nodes[0].submitblock, bytes_to_hex_str(block.serialize(with_witness=True)))

        #same block without witness commitment
        block = self.build_next_block()
        block.rehash()
        block.solve(self.signblockprivkeys)

        # accepted without witness commitment
        self.nodes[0].submitblock(bytes_to_hex_str(block.serialize()))

        assert(self.nodes[0].getbestblockhash() == block.hash)

        # Now make sure that malleating the witness reserved value doesn't
        # result in a block permanently marked bad.
        block = self.build_next_block()
        block.vtx[0].wit.vtxinwit.append(CTxInWitness())
        add_witness_commitment(block)
        block.solve(self.signblockprivkeys)

        # Change the nonce -- should not cause the block to be permanently
        # failed
        block.vtx[0].wit.vtxinwit[0].scriptWitness.stack = [ser_uint256(1)]
        test_witness_block(self.nodes[0].rpc, self.test_node, block, with_witness=True, accepted=False)

        # Changing the witness reserved value doesn't change the block hash
        block.vtx[0].wit.vtxinwit[0].scriptWitness.stack = [ser_uint256(0)]
        test_witness_block(self.nodes[0].rpc, self.test_node, block, with_witness=True, accepted=False)
        test_witness_block(self.nodes[0].rpc, self.test_node, block, with_witness=False, accepted=True)

        #accepted without witness commitment
        block = self.build_next_block()
        block.solve(self.signblockprivkeys)
        test_witness_block(self.nodes[0].rpc, self.test_node, block, with_witness=True,accepted=True)


    @subtest
    def test_witness_block_size(self):
        # TODO: Test that non-witness carrying blocks can't exceed 1MB
        # Skipping this test for now; this is covered in p2p-fullblocktest.py

        # Test that witness-bearing blocks are limited at ceil(base + wit/4) <= 1MB.
        block = self.build_next_block()

        assert(len(self.utxo) > 0)

        # Create a P2WSH transaction.
        # The witness program will be a bunch of OP_2DROP's, followed by OP_TRUE.
        # This should give us plenty of room to tweak the spending tx's
        # virtual size.
        NUM_DROPS = 200  # 201 max ops per script!
        NUM_OUTPUTS = 50

        witness_program = CScript([OP_2DROP] * NUM_DROPS + [OP_TRUE])
        witness_hash = uint256_from_str(sha256(witness_program))
        script_pubkey = CScript([OP_0, ser_uint256(witness_hash)])

        prevout = COutPoint(self.utxo[0].sha256, self.utxo[0].n)
        value = self.utxo[0].nValue

        parent_tx = CTransaction()
        parent_tx.vin.append(CTxIn(prevout, b""))
        child_value = int(value / NUM_OUTPUTS)
        for i in range(NUM_OUTPUTS):
            parent_tx.vout.append(CTxOut(child_value, script_pubkey))
        parent_tx.vout[0].nValue -= 50000
        assert(parent_tx.vout[0].nValue > 0)
        parent_tx.rehash()

        child_tx = CTransaction()
        for i in range(NUM_OUTPUTS):
            child_tx.vin.append(CTxIn(COutPoint(parent_tx.malfixsha256, i), b""))
        child_tx.vout = [CTxOut(value - 100000, CScript([OP_TRUE]))]
        for i in range(NUM_OUTPUTS):
            child_tx.wit.vtxinwit.append(CTxInWitness())
            child_tx.wit.vtxinwit[-1].scriptWitness.stack = [b'a' * 195] * (2 * NUM_DROPS) + [witness_program]
        child_tx.rehash()
        self.update_witness_block_with_transactions(block, [parent_tx, child_tx])

        block.solve(self.signblockprivkeys)
        prooflen = len(ser_string_vector(block.proof)) - len(ser_compact_size(len(block.proof)))
        vsize = get_virtual_size(block)
        additional_bytes = (MAX_BLOCK_BASE_SIZE - vsize) * 4
        i = 0
        while additional_bytes > 0:
            # Add some more bytes to each input until we hit MAX_BLOCK_BASE_SIZE+1
            extra_bytes = min(additional_bytes + 1, 55)
            block.vtx[-1].wit.vtxinwit[int(i / (2 * NUM_DROPS))].scriptWitness.stack[i % (2 * NUM_DROPS)] = b'a' * (195 + extra_bytes)
            additional_bytes -= extra_bytes
            i += 1

        block.vtx[0].vout.pop()  # Remove old commitment
        add_witness_commitment(block)
        block.solve(self.signblockprivkeys)
        i = 0
        while(prooflen != len(ser_string_vector(block.proof)) - len(ser_compact_size(len(block.proof))) and i < 10):
            block.solve(self.signblockprivkeys)
            i += 1
        vsize = get_virtual_size(block)
        assert_equal(vsize, MAX_BLOCK_BASE_SIZE + 1)
        # Make sure that our test case would exceed the old max-network-message
        # limit
        assert(len(block.serialize(with_witness=True)) > 2 * 1024 * 1024)

        test_witness_block(self.nodes[0].rpc, self.test_node, block, with_witness=True, accepted=False)
        test_witness_block(self.nodes[0].rpc, self.test_node, block, with_witness=False, accepted=True)

        # Update available utxo's
        self.utxo.pop(0)
        self.utxo.append(UTXO(block.vtx[-1].malfixsha256, 0, block.vtx[-1].vout[0].nValue))

    @subtest
    def test_submit_block(self):
        """Test that submitblock adds the nonce automatically when possible."""
        block = self.build_next_block()

        # Try using a custom nonce and then don't supply it.
        # This shouldn't possibly work.
        add_witness_commitment(block, nonce=1)
        block.vtx[0].wit = CTxWitness()  # drop the nonce
        block.solve(self.signblockprivkeys)
        self.nodes[0].submitblock(bytes_to_hex_str(block.serialize(with_witness=True)))
        assert(self.nodes[0].getbestblockhash() == block.hash)

        # This time, add a tx with non-empty witness, but don't supply
        # the commitment.
        block_2 = self.build_next_block()

        add_witness_commitment(block_2)

        block_2.solve(self.signblockprivkeys)

        # Drop commitment and nonce -- submitblock should not fill in.
        block_2.vtx[0].vout.pop()
        block_2.vtx[0].wit = CTxWitness()

        self.nodes[0].submitblock(bytes_to_hex_str(block_2.serialize(with_witness=True)))
        # Tip should not advance!
        assert(self.nodes[0].getbestblockhash() != block_2.hash)

    @subtest
    def test_extra_witness_data(self):
        """Test extra witness data in a transaction."""

        block = self.build_next_block()

        witness_program = CScript([OP_DROP, OP_TRUE])
        witness_hash = sha256(witness_program)
        script_pubkey = CScript([OP_0, witness_hash])

        # First try extra witness data on a tx that doesn't require a witness
        tx = CTransaction()
        tx.vin.append(CTxIn(COutPoint(self.utxo[0].sha256, self.utxo[0].n), b""))
        tx.vout.append(CTxOut(self.utxo[0].nValue - 2000, script_pubkey))
        tx.vout.append(CTxOut(1000, CScript([OP_TRUE])))  # non-witness output
        tx.wit.vtxinwit.append(CTxInWitness())
        tx.wit.vtxinwit[0].scriptWitness.stack = [CScript([])]
        tx.rehash()
        self.update_witness_block_with_transactions(block, [tx], with_witness=True)

        # Extra witness data should not be allowed.
        test_witness_block(self.nodes[0].rpc, self.test_node, block, with_witness=True, accepted=False)

        # Try extra signature data.  Ok if we're not spending a witness output.
        block.vtx[1].wit.vtxinwit = []
        block.vtx[1].vin[0].scriptSig = CScript([OP_0])
        block.vtx[1].rehash()
        add_witness_commitment(block)
        block.solve(self.signblockprivkeys)

        test_witness_block(self.nodes[0].rpc, self.test_node, block, with_witness=True, accepted=False)

        #without witness commitment
        block = self.build_next_block()
        self.update_witness_block_with_transactions(block, [tx], with_witness=False)
        block.solve(self.signblockprivkeys)
        test_witness_block(self.nodes[0].rpc, self.test_node, block, with_witness=False, accepted=True)

        # Now try extra witness/signature data on an input that DOES require a
        # witness
        tx2 = CTransaction()
        tx2.vin.append(CTxIn(COutPoint(tx.malfixsha256, 0), b""))  # witness output
        tx2.vin.append(CTxIn(COutPoint(tx.malfixsha256, 1), b""))  # non-witness
        tx2.vout.append(CTxOut(tx.vout[0].nValue, CScript([OP_TRUE])))
        tx2.wit.vtxinwit.extend([CTxInWitness(), CTxInWitness()])
        tx2.wit.vtxinwit[0].scriptWitness.stack = [CScript([CScriptNum(1)]), CScript([CScriptNum(1)]), witness_program]
        tx2.wit.vtxinwit[1].scriptWitness.stack = [CScript([OP_TRUE])]

        block = self.build_next_block()
        self.update_witness_block_with_transactions(block, [tx2], with_witness=True)

        # This has extra witness data, so it should fail.
        test_witness_block(self.nodes[0].rpc, self.test_node, block, with_witness=True, accepted=False)

        # Now get rid of the extra witness, but add extra scriptSig data
        tx2.vin[0].scriptSig = CScript([OP_TRUE])
        tx2.vin[1].scriptSig = CScript([OP_TRUE])
        tx2.wit.vtxinwit[0].scriptWitness.stack.pop(0)
        tx2.wit.vtxinwit[1].scriptWitness.stack = []
        tx2.rehash()
        add_witness_commitment(block)
        block.solve(self.signblockprivkeys)

        # This has extra signature data for a witness input, so it should fail.
        test_witness_block(self.nodes[0].rpc, self.test_node, block, with_witness=True, accepted=False)

        # Now get rid of the extra scriptsig on the witness input, and verify
        # success (even with extra scriptsig data in the non-witness input)
        tx2.vin[0].scriptSig = b""
        tx2.rehash()
        add_witness_commitment(block)
        block.solve(self.signblockprivkeys)

        test_witness_block(self.nodes[0].rpc, self.test_node, block, with_witness=True, accepted=False)

        #without witness commitment
        block = self.build_next_block()
        self.update_witness_block_with_transactions(block, [tx2], with_witness=False)
        block.hashMerkleRoot = block.calc_merkle_root()
        block.hashImMerkleRoot = block.calc_immutable_merkle_root()
        block.rehash()
        block.solve(self.signblockprivkeys)
        test_witness_block(self.nodes[0].rpc, self.test_node, block, with_witness=False, accepted=True)
        # Update utxo for later tests
        self.utxo.pop(0)
        self.utxo.append(UTXO(tx2.malfixsha256, 0, tx2.vout[0].nValue))

    @subtest
    def test_max_witness_push_length(self):
        """Test that witness stack can only allow up to 520 byte pushes."""

        block = self.build_next_block()

        witness_program = CScript([OP_DROP, OP_TRUE])
        witness_hash = sha256(witness_program)
        script_pubkey = CScript([OP_0, witness_hash])

        tx = CTransaction()
        tx.vin.append(CTxIn(COutPoint(self.utxo[0].sha256, self.utxo[0].n), b""))
        tx.vout.append(CTxOut(self.utxo[0].nValue - 1000, script_pubkey))
        tx.rehash()

        tx2 = CTransaction()
        tx2.vin.append(CTxIn(COutPoint(tx.malfixsha256, 0), b""))
        tx2.vout.append(CTxOut(tx.vout[0].nValue - 1000, CScript([OP_TRUE])))
        tx2.wit.vtxinwit.append(CTxInWitness())
        # First try a 521-byte stack element
        tx2.wit.vtxinwit[0].scriptWitness.stack = [b'a' * (MAX_SCRIPT_ELEMENT_SIZE + 1), witness_program]
        tx2.rehash()

        self.update_witness_block_with_transactions(block, [tx, tx2], with_witness=True)
        test_witness_block(self.nodes[0].rpc, self.test_node, block, with_witness=True, accepted=False)
        test_witness_block(self.nodes[0].rpc, self.test_node, block, with_witness=False, accepted=True)

        # Update the utxo for later tests
        self.utxo.pop()
        self.utxo.append(UTXO(tx2.malfixsha256, 0, tx2.vout[0].nValue))

    @subtest
    def test_max_witness_program_length(self):
        """Test that witness outputs greater than 10kB can't be spent."""

        MAX_PROGRAM_LENGTH = 10000

        # This program is 19 max pushes (9937 bytes), then 64 more opcode-bytes.
        long_witness_program = CScript([b'a' * 520] * 19 + [OP_DROP] * 63 + [OP_TRUE])
        assert(len(long_witness_program) == MAX_PROGRAM_LENGTH + 1)
        long_witness_hash = sha256(long_witness_program)
        long_script_pubkey = CScript([OP_0, long_witness_hash])

        block = self.build_next_block()

        tx = CTransaction()
        tx.vin.append(CTxIn(COutPoint(self.utxo[0].sha256, self.utxo[0].n), b""))
        tx.vout.append(CTxOut(self.utxo[0].nValue - 1000, long_script_pubkey))
        tx.rehash()

        tx2 = CTransaction()
        tx2.vin.append(CTxIn(COutPoint(tx.malfixsha256, 0), b""))
        tx2.vout.append(CTxOut(tx.vout[0].nValue - 1000, CScript([OP_TRUE])))
        tx2.wit.vtxinwit.append(CTxInWitness())
        tx2.wit.vtxinwit[0].scriptWitness.stack = [b'a'] * 44 + [long_witness_program]
        tx2.rehash()

        self.update_witness_block_with_transactions(block, [tx, tx2])

        test_witness_block(self.nodes[0].rpc, self.test_node, block, with_witness=True, accepted=False)

        # Try again with one less byte in the witness program
        witness_program = CScript([b'a' * 520] * 19 + [OP_DROP] * 62 + [OP_TRUE])
        assert(len(witness_program) == MAX_PROGRAM_LENGTH)
        witness_hash = sha256(witness_program)
        script_pubkey = CScript([OP_0, witness_hash])

        tx.vout[0] = CTxOut(tx.vout[0].nValue, script_pubkey)
        tx.rehash()
        tx2.vin[0].prevout.hash = tx.malfixsha256
        tx2.wit.vtxinwit[0].scriptWitness.stack = [b'a'] * 43 + [witness_program]
        tx2.rehash()
        block.vtx = [block.vtx[0]]
        self.update_witness_block_with_transactions(block, [tx, tx2])
        test_witness_block(self.nodes[0].rpc, self.test_node, block, with_witness=True, accepted=False)
        test_witness_block(self.nodes[0].rpc, self.test_node, block, with_witness=False, accepted=True)

        self.utxo.pop()
        self.utxo.append(UTXO(tx2.malfixsha256, 0, tx2.vout[0].nValue))

    @subtest
    def test_witness_input_length(self):
        """Test that vin length must match vtxinwit length."""

        witness_program = CScript([OP_DROP, OP_TRUE])
        witness_hash = sha256(witness_program)
        script_pubkey = CScript([OP_0, witness_hash])

        # Create a transaction that splits our utxo into many outputs
        tx = CTransaction()
        tx.vin.append(CTxIn(COutPoint(self.utxo[0].sha256, self.utxo[0].n), b""))
        value = self.utxo[0].nValue
        for i in range(10):
            tx.vout.append(CTxOut(int(value / 10), script_pubkey))
        tx.vout[0].nValue -= 1000
        assert(tx.vout[0].nValue >= 0)

        block = self.build_next_block()
        self.update_witness_block_with_transactions(block, [tx])
        test_witness_block(self.nodes[0].rpc, self.test_node, block, with_witness=True, accepted=False)
        test_witness_block(self.nodes[0].rpc, self.test_node, block, with_witness=False, accepted=True)

        # Try various ways to spend tx that should all break.
        # This "broken" transaction serializer will not normalize
        # the length of vtxinwit.
        class BrokenCTransaction(CTransaction):
            def serialize_with_witness(self):
                flags = 0
                if not self.wit.is_null():
                    flags |= 1
                r = b""
                r += struct.pack("<i", self.nVersion)
                if flags:
                    dummy = []
                    r += ser_vector(dummy)
                    r += struct.pack("<B", flags)
                r += ser_vector(self.vin)
                r += ser_vector(self.vout)
                if flags & 1:
                    r += self.wit.serialize()
                r += struct.pack("<I", self.nLockTime)
                return r

        tx2 = BrokenCTransaction()
        for i in range(10):
            tx2.vin.append(CTxIn(COutPoint(tx.malfixsha256, i), b""))
        tx2.vout.append(CTxOut(value - 3000, CScript([OP_TRUE])))

        # First try using a too long vtxinwit
        for i in range(11):
            tx2.wit.vtxinwit.append(CTxInWitness())
            tx2.wit.vtxinwit[i].scriptWitness.stack = [b'a', witness_program]

        block = self.build_next_block()
        self.update_witness_block_with_transactions(block, [tx2])
        test_witness_block(self.nodes[0].rpc, self.test_node, block, with_witness=True,accepted=False)
        test_witness_block(self.nodes[0].rpc, self.test_node, block, with_witness=False,accepted=True)

        self.utxo.pop()
        self.utxo.append(UTXO(tx2.malfixsha256, 0, tx2.vout[0].nValue))

    @subtest
    def test_tx_relay_after_segwit_activation(self):
        """Test transaction relay after segwit activation.

        After segwit activates, verify that mempool:
        - rejects transactions with unnecessary/extra witnesses
        - accepts transactions with valid witnesses
        and that witness transactions are relayed to non-upgraded peers."""

        # Generate a transaction that doesn't require a witness, but send it
        # with a witness.  Should be rejected because we can't use a witness
        # when spending a non-witness output.
        tx = CTransaction()
        tx.vin.append(CTxIn(COutPoint(self.utxo[0].sha256, self.utxo[0].n), b""))
        tx.vout.append(CTxOut(self.utxo[0].nValue - 1000, CScript([OP_TRUE, OP_DROP] * 15 + [OP_TRUE])))
        tx.wit.vtxinwit.append(CTxInWitness())
        tx.wit.vtxinwit[0].scriptWitness.stack = [b'a']
        tx.rehash()

        tx_hash = tx.malfixsha256

        # Verify that unnecessary witnesses are rejected.
        self.test_node.announce_tx_and_wait_for_getdata(tx)
        assert_equal(len(self.nodes[0].getrawmempool()), 0)
        test_transaction_acceptance(self.nodes[0].rpc, self.test_node, tx, with_witness=True, accepted=False)

        # Verify that removing the witness succeeds.
        test_transaction_acceptance(self.nodes[0].rpc, self.test_node, tx, with_witness=False, accepted=True)

        # Now try to add extra witness data to a valid witness tx.
        witness_program = CScript([OP_TRUE])
        witness_hash = sha256(witness_program)
        script_pubkey = CScript([OP_0, witness_hash])
        tx2 = CTransaction()
        tx2.vin.append(CTxIn(COutPoint(tx_hash, 0), b""))
        tx2.vout.append(CTxOut(tx.vout[0].nValue - 1000, script_pubkey))
        tx2.rehash()

        tx3 = CTransaction()
        tx3.vin.append(CTxIn(COutPoint(tx2.malfixsha256, 0), b""))
        tx3.wit.vtxinwit.append(CTxInWitness())

        # Add too-large for IsStandard witness and check that it does not enter reject filter
        p2sh_program = CScript([OP_TRUE])
        p2sh_pubkey = hash160(p2sh_program)
        witness_program2 = CScript([b'a' * 400000])
        tx3.vout.append(CTxOut(tx2.vout[0].nValue - 1000, CScript([OP_HASH160, p2sh_pubkey, OP_EQUAL])))
        tx3.wit.vtxinwit[0].scriptWitness.stack = [witness_program2]
        tx3.rehash()

        # Node will not be blinded to the transaction
        self.std_node.announce_tx_and_wait_for_getdata(tx3)
        test_transaction_acceptance(self.nodes[1].rpc, self.std_node, tx3, with_witness=True, accepted=False)
        #self.std_node.announce_tx_and_wait_for_getdata(tx3)
        test_transaction_acceptance(self.nodes[1].rpc, self.std_node, tx3, with_witness=False, accepted=False)

        # Remove witness stuffing, instead add extra witness push on stack
        tx3.vout[0] = CTxOut(tx2.vout[0].nValue - 1000, CScript([OP_TRUE, OP_DROP] * 15 + [OP_TRUE]))
        tx3.wit.vtxinwit[0].scriptWitness.stack = [CScript([CScriptNum(1)]), witness_program]
        tx3.rehash()

        test_transaction_acceptance(self.nodes[0].rpc, self.test_node, tx2, with_witness=False, accepted=True)

        test_transaction_acceptance(self.nodes[0].rpc, self.test_node, tx3, with_witness=True, accepted=False)

        # Get rid of the extra witness, and verify acceptance.
        tx3.wit.vtxinwit[0].scriptWitness.stack = [witness_program]
        # Also check that old_node gets a tx announcement, even though this is
        # a witness transaction.
        self.old_node.wait_for_inv([CInv(1, tx2.malfixsha256)])  # wait until tx2 was inv'ed
<<<<<<< HEAD
        self.nodes[0].generate(1, self.signblockprivkeys)
        assert_equal(len(self.nodes[0].getrawmempool()), 0)

        test_transaction_acceptance(self.nodes[0].rpc, self.test_node, tx3, with_witness=True, accepted=False)
        test_transaction_acceptance(self.nodes[0].rpc, self.test_node, tx3, with_witness=False, accepted=True)
        #self.old_node.wait_for_inv([CInv(1, tx3.malfixsha256)])
=======
        test_transaction_acceptance(self.nodes[0].rpc, self.test_node, tx3, with_witness=True, accepted=False)
        test_transaction_acceptance(self.nodes[0].rpc, self.test_node, tx3, with_witness=False, accepted=True)
        self.old_node.wait_for_inv([CInv(1, tx3.malfixsha256)])
>>>>>>> d9bc973f

        block = self.build_next_block()
        self.update_witness_block_with_transactions(block, [tx3])
        test_witness_block(self.nodes[0].rpc, self.test_node, block, with_witness=True,accepted=False)
        test_witness_block(self.nodes[0].rpc, self.test_node, block, with_witness=False, accepted=True)

        # Test that getrawtransaction returns correct witness information
        # hash, size, vsize

        raw_tx = self.nodes[0].getrawtransaction(tx3.hashMalFix, 1)
        assert_equal(int(raw_tx["hash"], 16), tx3.calc_sha256(True))
        assert_equal(raw_tx["size"], len(tx3.serialize_without_witness()))
        weight = 4 * len(tx3.serialize_without_witness())
        vsize = math.ceil(weight / 4)
        assert_equal(raw_tx["vsize"], vsize)
        assert_equal(raw_tx["weight"], weight)
        assert("txinwitness" not in raw_tx["vin"][0].keys())
        assert(vsize == raw_tx["size"])

        # Cleanup: mine the transactions and update utxo for next test
        self.nodes[0].generate(1, self.signblockprivkeys)
        assert_equal(len(self.nodes[0].getrawmempool()), 0)

        self.utxo.pop(0)
        self.utxo.append(UTXO(tx3.malfixsha256, 0, tx3.vout[0].nValue))

    @subtest
    def test_segwit_versions(self):
        """Test validity of future segwit version transactions.

        Future segwit version transactions are non-standard, but valid in blocks.
        Can run this before and after segwit activation."""

        NUM_SEGWIT_VERSIONS = 17  # will test OP_0, OP1, ..., OP_16
        if len(self.utxo) < NUM_SEGWIT_VERSIONS:
            tx = CTransaction()
            tx.vin.append(CTxIn(COutPoint(self.utxo[0].sha256, self.utxo[0].n), b""))
            split_value = (self.utxo[0].nValue - 4000) // NUM_SEGWIT_VERSIONS
            for i in range(NUM_SEGWIT_VERSIONS):
                tx.vout.append(CTxOut(split_value, CScript([OP_TRUE])))
            tx.rehash()
            block = self.build_next_block()
            self.update_witness_block_with_transactions(block, [tx])
            test_witness_block(self.nodes[0].rpc, self.test_node, block, with_witness=True, accepted=False)
            test_witness_block(self.nodes[0].rpc, self.test_node, block, with_witness=False, accepted=True)
            self.utxo.pop(0)
            for i in range(NUM_SEGWIT_VERSIONS):
                self.utxo.append(UTXO(tx.malfixsha256, i, split_value))

        sync_blocks(self.nodes)
        temp_utxo = []
        tx = CTransaction()
        witness_program = CScript([OP_TRUE])
        witness_hash = sha256(witness_program)
        assert_equal(len(self.nodes[1].getrawmempool()), 0)
        for version in list(range(OP_1, OP_16 + 1)) + [OP_0]:
            # First try to spend to a future version segwit script_pubkey.
            script_pubkey = CScript([CScriptOp(version), witness_hash])
            tx.vin = [CTxIn(COutPoint(self.utxo[0].sha256, self.utxo[0].n), b"")]
            tx.vout = [CTxOut(self.utxo[0].nValue - 1000, script_pubkey)]
            tx.rehash()
            test_transaction_acceptance(self.nodes[1].rpc, self.std_node, tx, with_witness=True, accepted=False)
            test_transaction_acceptance(self.nodes[0].rpc, self.test_node, tx, with_witness=False, accepted=True)
            self.utxo.pop(0)
            temp_utxo.append(UTXO(tx.malfixsha256, 0, tx.vout[0].nValue))

        self.nodes[0].generate(1, self.signblockprivkeys)  # Mine all the transactions
        sync_blocks(self.nodes)
        assert(len(self.nodes[0].getrawmempool()) == 0)

        # Finally, verify that version 0 -> version 1 transactions
        # are non-standard
        script_pubkey = CScript([CScriptOp(OP_1), witness_hash])
        tx2 = CTransaction()
        tx2.vin = [CTxIn(COutPoint(tx.malfixsha256, 0), b"")]
        tx2.vout = [CTxOut(tx.vout[0].nValue - 1000, script_pubkey)]
        tx2.wit.vtxinwit.append(CTxInWitness())
        tx2.wit.vtxinwit[0].scriptWitness.stack = [witness_program]
        tx2.rehash()
        # Gets accepted to test_node, because standardness of outputs isn't
        # checked with fRequireStandard
        test_transaction_acceptance(self.nodes[0].rpc, self.test_node, tx2, with_witness=True, accepted=False)
        test_transaction_acceptance(self.nodes[0].rpc, self.test_node, tx2, with_witness=False, accepted=True)

        test_transaction_acceptance(self.nodes[1].rpc, self.std_node, tx2, with_witness=True, accepted=False)
        test_transaction_acceptance(self.nodes[1].rpc, self.std_node, tx2, with_witness=False, accepted=False)
        temp_utxo.pop()  # last entry in temp_utxo was the output we just spent
        #temp_utxo.append(UTXO(tx2.malfixsha256, 0, tx2.vout[0].nValue))

        # Spend everything in temp_utxo back to an OP_TRUE output.
        tx3 = CTransaction()
        total_value = 0
        for i in temp_utxo:
            tx3.vin.append(CTxIn(COutPoint(i.sha256, i.n), b""))
            tx3.wit.vtxinwit.append(CTxInWitness())
            total_value += i.nValue
        tx3.wit.vtxinwit[-1].scriptWitness.stack = [witness_program]
        tx3.vout.append(CTxOut(total_value - 1000, CScript([OP_TRUE])))
        tx3.rehash()
        # Spending a higher version witness output is not allowed by policy,
        # even with fRequireStandard=false.
        test_transaction_acceptance(self.nodes[0].rpc, self.test_node, tx3, with_witness=True, accepted=False)
        test_transaction_acceptance(self.nodes[0].rpc, self.test_node, tx3, with_witness=False, accepted=True)
<<<<<<< HEAD

        test_transaction_acceptance(self.nodes[1].rpc, self.std_node, tx3, with_witness=True, accepted=False)
        test_transaction_acceptance(self.nodes[1].rpc, self.std_node, tx3, with_witness=False, accepted=False)
=======
>>>>>>> d9bc973f
        self.test_node.sync_with_ping()
        #with mininode_lock:
        #    assert(b"reserved for soft-fork upgrades" in self.test_node.last_message["reject"].reason)

        # Building a block with the transaction must be valid, however.
        block = self.build_next_block()
        self.update_witness_block_with_transactions(block, [tx2, tx3], with_witness=True)
        test_witness_block(self.nodes[0].rpc, self.test_node, block, with_witness=True, accepted=False)
        test_witness_block(self.nodes[0].rpc, self.test_node, block, with_witness=False, accepted=True)
        sync_blocks(self.nodes)

        # Add utxo to our list
        self.utxo.append(UTXO(tx3.malfixsha256, 0, tx3.vout[0].nValue))

    @subtest
    def test_premature_coinbase_witness_spend(self):

        block = self.build_next_block()
        # Change the output of the block to be a witness output.
        witness_program = CScript([OP_TRUE])
        witness_hash = sha256(witness_program)
        script_pubkey = CScript([OP_0, witness_hash])
        block.vtx[0].vout[0].scriptPubKey = script_pubkey
        # This next line will rehash the coinbase and update the merkle
        # root, and solve.
        self.update_witness_block_with_transactions(block, [])
        test_witness_block(self.nodes[0].rpc, self.test_node, block, with_witness=True,accepted=False)
        test_witness_block(self.nodes[0].rpc, self.test_node, block, with_witness=False,accepted=True)

        spend_tx = CTransaction()
        spend_tx.vin = [CTxIn(COutPoint(block.vtx[0].malfixsha256, 0), b"")]
        spend_tx.vout = [CTxOut(block.vtx[0].vout[0].nValue, witness_program)]
        spend_tx.wit.vtxinwit.append(CTxInWitness())
        spend_tx.wit.vtxinwit[0].scriptWitness.stack = [witness_program]
        spend_tx.rehash()

        # Now test a premature spend.
        self.nodes[0].generate(98, self.signblockprivkeys)
        sync_blocks(self.nodes)
        block2 = self.build_next_block()
        self.update_witness_block_with_transactions(block2, [spend_tx])
        test_witness_block(self.nodes[0].rpc, self.test_node, block2, with_witness=True,accepted=False)

        # Advancing one more block should allow the spend.
        self.nodes[0].generate(1, self.signblockprivkeys)
        block2 = self.build_next_block()
        self.update_witness_block_with_transactions(block2, [spend_tx])
        test_witness_block(self.nodes[0].rpc, self.test_node, block2, with_witness=True,accepted=False)
        test_witness_block(self.nodes[0].rpc, self.test_node, block2, with_witness=False,accepted=True)
        sync_blocks(self.nodes)

    @subtest
    def test_uncompressed_pubkey(self):
        """Test uncompressed pubkey validity in segwit transactions.

        Uncompressed pubkeys are no longer supported in default relay policy,
        but (for now) are still valid in blocks."""

        # Segwit transactions using uncompressed pubkeys are not accepted
        # under default policy, but should still pass consensus.
        key = CECKey()
        key.set_secretbytes(b"9")
        key.set_compressed(False)
        pubkey = CPubKey(key.get_pubkey())
        assert_equal(len(pubkey), 65)  # This should be an uncompressed pubkey

        utxo = self.utxo.pop(0)

        # Test 1: P2WPKH
        # First create a P2WPKH output that uses an uncompressed pubkey
        pubkeyhash = hash160(pubkey)
        script_pkh = CScript([OP_0, pubkeyhash])
        tx = CTransaction()
        tx.vin.append(CTxIn(COutPoint(utxo.sha256, utxo.n), b""))
        tx.vout.append(CTxOut(utxo.nValue - 1000, script_pkh))
        tx.rehash()

        # Confirm it in a block.
        block = self.build_next_block()
        self.update_witness_block_with_transactions(block, [tx])
        test_witness_block(self.nodes[0].rpc, self.test_node, block, with_witness=True,accepted=False)
        test_witness_block(self.nodes[0].rpc, self.test_node, block, with_witness=False,accepted=True)

        # Now try to spend it. Send it to a P2WSH output, which we'll
        # use in the next test.
        witness_program = CScript([pubkey, CScriptOp(OP_CHECKSIG)])
        witness_hash = sha256(witness_program)
        script_wsh = CScript([OP_0, witness_hash])

        tx2 = CTransaction()
        tx2.vin.append(CTxIn(COutPoint(tx.malfixsha256, 0), b""))
        tx2.vout.append(CTxOut(tx.vout[0].nValue - 1000, script_wsh))
        script = get_p2pkh_script(pubkeyhash)
        sig_hash = SegwitVersion1SignatureHash(script, tx2, 0, SIGHASH_ALL, tx.vout[0].nValue)
        signature = key.sign(sig_hash) + b'\x01'  # 0x1 is SIGHASH_ALL
        tx2.wit.vtxinwit.append(CTxInWitness())
        tx2.wit.vtxinwit[0].scriptWitness.stack = [signature, pubkey]
        tx2.rehash()

        # Should pass policy test.
        test_transaction_acceptance(self.nodes[0].rpc, self.test_node, tx2, with_witness=True, accepted=False)
        test_transaction_acceptance(self.nodes[0].rpc, self.test_node, tx2, with_witness=False, accepted=True)
<<<<<<< HEAD

        test_transaction_acceptance(self.nodes[1].rpc, self.std_node, tx2, with_witness=True, accepted=False)
        test_transaction_acceptance(self.nodes[1].rpc, self.std_node, tx2, with_witness=False, accepted=False, reason=b'scriptpubkey')

=======
>>>>>>> d9bc973f
        # and passes consensus.
        block = self.build_next_block()
        self.update_witness_block_with_transactions(block, [tx2])
        test_witness_block(self.nodes[0].rpc, self.test_node, block, with_witness=True,accepted=False)
        test_witness_block(self.nodes[0].rpc, self.test_node, block, with_witness=False,accepted=True)

        # Test 2: P2WSH
        # Try to spend the P2WSH output created in last test.
        # Send it to a P2SH(P2WSH) output, which we'll use in the next test.
        p2sh_witness_hash = hash160(script_wsh)
        script_p2sh = CScript([OP_HASH160, p2sh_witness_hash, OP_EQUAL])
        script_sig = CScript([script_wsh])

        tx3 = CTransaction()
        tx3.vin.append(CTxIn(COutPoint(tx2.malfixsha256, 0), b""))
        tx3.vout.append(CTxOut(tx2.vout[0].nValue - 1000, script_p2sh))
        tx3.wit.vtxinwit.append(CTxInWitness())
        sign_p2pk_witness_input(witness_program, tx3, 0, SIGHASH_ALL, tx2.vout[0].nValue, key)

        # Should pass policy test.
        test_transaction_acceptance(self.nodes[0].rpc, self.test_node, tx3, with_witness=True, accepted=False)
        test_transaction_acceptance(self.nodes[0].rpc, self.test_node, tx3, with_witness=False, accepted=True)
<<<<<<< HEAD

        test_transaction_acceptance(self.nodes[1].rpc, self.std_node, tx3, with_witness=True, accepted=False)
        test_transaction_acceptance(self.nodes[1].rpc, self.std_node, tx3, with_witness=False, accepted=True)

=======
>>>>>>> d9bc973f
        # and passes consensus.
        block = self.build_next_block()
        self.update_witness_block_with_transactions(block, [tx3])
        test_witness_block(self.nodes[0].rpc, self.test_node, block, with_witness=True,accepted=False)
        test_witness_block(self.nodes[0].rpc, self.test_node, block, with_witness=False,accepted=True)

        # Test 3: P2SH(P2WSH)
        # Try to spend the P2SH output created in the last test.
        # Send it to a P2PKH output, which we'll use in the next test.
        script_pubkey = get_p2pkh_script(pubkeyhash)
        tx4 = CTransaction()
        tx4.vin.append(CTxIn(COutPoint(tx3.malfixsha256, 0), script_sig))
        tx4.vout.append(CTxOut(tx3.vout[0].nValue - 1000, script_pubkey))
        tx4.wit.vtxinwit.append(CTxInWitness())
        sign_p2pk_witness_input(witness_program, tx4, 0, SIGHASH_ALL, tx3.vout[0].nValue, key)

        # Should pass policy test.
        test_transaction_acceptance(self.nodes[0].rpc, self.test_node, tx4, with_witness=True, accepted=False)
        test_transaction_acceptance(self.nodes[0].rpc, self.test_node, tx4, with_witness=False, accepted=True)
<<<<<<< HEAD

        test_transaction_acceptance(self.nodes[1].rpc, self.std_node, tx4, with_witness=True, accepted=False)
        test_transaction_acceptance(self.nodes[1].rpc, self.std_node, tx4, with_witness=False, accepted=True)

=======
>>>>>>> d9bc973f
        block = self.build_next_block()
        self.update_witness_block_with_transactions(block, [tx4])
        test_witness_block(self.nodes[0].rpc, self.test_node, block, with_witness=True,accepted=False)
        test_witness_block(self.nodes[0].rpc, self.test_node, block, with_witness=False,accepted=True)

        # Test 4: Uncompressed pubkeys should still be valid in non-segwit
        # transactions.
        tx5 = CTransaction()
        tx5.vin.append(CTxIn(COutPoint(tx4.malfixsha256, 0), b""))
        tx5.vout.append(CTxOut(tx4.vout[0].nValue - 1000, CScript([OP_TRUE])))
        (sig_hash, err) = SignatureHash(script_pubkey, tx5, 0, SIGHASH_ALL)
        signature = key.sign(sig_hash) + b'\x01'  # 0x1 is SIGHASH_ALL
        tx5.vin[0].scriptSig = CScript([signature, pubkey])
        tx5.rehash()
        # Should pass policy and consensus.
        test_transaction_acceptance(self.nodes[0].rpc, self.test_node, tx5, with_witness=True, accepted=True)
        block = self.build_next_block()
        self.update_witness_block_with_transactions(block, [tx5])
        test_witness_block(self.nodes[0].rpc, self.test_node, block, with_witness=True,accepted=False)
        test_witness_block(self.nodes[0].rpc, self.test_node, block, with_witness=False,accepted=True)
        self.utxo.append(UTXO(tx5.malfixsha256, 0, tx5.vout[0].nValue))

    @subtest
    def test_signature_version_1(self):

        key = CECKey()
        key.set_secretbytes(b"9")
        pubkey = CPubKey(key.get_pubkey())

        witness_program = CScript([pubkey, CScriptOp(OP_CHECKSIG)])
        witness_hash = sha256(witness_program)
        script_pubkey = CScript([OP_0, witness_hash])

        # First create a witness output for use in the tests.
        tx = CTransaction()
        tx.vin.append(CTxIn(COutPoint(self.utxo[0].sha256, self.utxo[0].n), b""))
        tx.vout.append(CTxOut(self.utxo[0].nValue - 1000, script_pubkey))
        tx.rehash()

        test_transaction_acceptance(self.nodes[0].rpc, self.test_node, tx, with_witness=True, accepted=True)
        # Mine this transaction in preparation for following tests.
        block = self.build_next_block()
        self.update_witness_block_with_transactions(block, [tx])
        test_witness_block(self.nodes[0].rpc, self.test_node, block, with_witness=True, accepted=False)
        test_witness_block(self.nodes[0].rpc, self.test_node, block, with_witness=False, accepted=True)
        sync_blocks(self.nodes)
        self.utxo.pop(0)

        # Test each hashtype
        prev_utxo = UTXO(tx.malfixsha256, 0, tx.vout[0].nValue)
        for sigflag in [0, SIGHASH_ANYONECANPAY]:
            for hashtype in [SIGHASH_ALL, SIGHASH_NONE, SIGHASH_SINGLE]:
                hashtype |= sigflag
                block = self.build_next_block()
                tx = CTransaction()
                tx.vin.append(CTxIn(COutPoint(prev_utxo.sha256, prev_utxo.n), b""))
                tx.vout.append(CTxOut(prev_utxo.nValue - 1000, script_pubkey))
                tx.wit.vtxinwit.append(CTxInWitness())

                # Now try correct value
                sign_p2pk_witness_input(witness_program, tx, 0, hashtype, prev_utxo.nValue, key)
                block.vtx.pop()
                self.update_witness_block_with_transactions(block, [tx])
                test_witness_block(self.nodes[0].rpc, self.test_node, block, with_witness=True, accepted=False)
                test_witness_block(self.nodes[0].rpc, self.test_node, block, with_witness=False, accepted=False)

                block = self.build_next_block()
                self.update_witness_block_with_transactions(block, [tx], with_witness=False)
                test_witness_block(self.nodes[0].rpc, self.test_node, block, with_witness=False, accepted=True)

                prev_utxo = UTXO(tx.malfixsha256, 0, tx.vout[0].nValue)

        # Test combinations of signature hashes.
        # Split the utxo into a lot of outputs.
        # Randomly choose up to 10 to spend, sign with different hashtypes, and
        # output to a random number of outputs.  Repeat NUM_SIGHASH_TESTS times.
        # Ensure that we've tested a situation where we use SIGHASH_SINGLE with
        # an input index > number of outputs.
        NUM_SIGHASH_TESTS = 500
        temp_utxos = []
        tx = CTransaction()
        tx.vin.append(CTxIn(COutPoint(prev_utxo.sha256, prev_utxo.n), b""))
        split_value = prev_utxo.nValue // NUM_SIGHASH_TESTS
        for i in range(NUM_SIGHASH_TESTS):
            tx.vout.append(CTxOut(split_value, script_pubkey))
        tx.wit.vtxinwit.append(CTxInWitness())
        sign_p2pk_witness_input(witness_program, tx, 0, SIGHASH_ALL, prev_utxo.nValue, key)
        for i in range(NUM_SIGHASH_TESTS):
            temp_utxos.append(UTXO(tx.malfixsha256, i, split_value))

        block = self.build_next_block()
        self.update_witness_block_with_transactions(block, [tx])
        test_witness_block(self.nodes[0].rpc, self.test_node, block, with_witness=True, accepted=False)
        test_witness_block(self.nodes[0].rpc, self.test_node, block, with_witness=False, accepted=True)

        block = self.build_next_block()
        used_sighash_single_out_of_bounds = False
        for i in range(NUM_SIGHASH_TESTS):
            # Ping regularly to keep the connection alive
            if (not i % 100):
                self.test_node.sync_with_ping()
            # Choose random number of inputs to use.
            num_inputs = random.randint(1, 10)
            # Create a slight bias for producing more utxos
            num_outputs = random.randint(1, 11)
            random.shuffle(temp_utxos)
            assert(len(temp_utxos) > num_inputs)
            tx = CTransaction()
            total_value = 0
            for i in range(num_inputs):
                tx.vin.append(CTxIn(COutPoint(temp_utxos[i].sha256, temp_utxos[i].n), b""))
                tx.wit.vtxinwit.append(CTxInWitness())
                total_value += temp_utxos[i].nValue
            split_value = total_value // num_outputs
            for i in range(num_outputs):
                tx.vout.append(CTxOut(split_value, script_pubkey))
            for i in range(num_inputs):
                # Now try to sign each input, using a random hashtype.
                anyonecanpay = 0
                if random.randint(0, 1):
                    anyonecanpay = SIGHASH_ANYONECANPAY
                hashtype = random.randint(1, 3) | anyonecanpay
                sign_p2pk_witness_input(witness_program, tx, i, hashtype, temp_utxos[i].nValue, key)
                if (hashtype == SIGHASH_SINGLE and i >= num_outputs):
                    used_sighash_single_out_of_bounds = True
            tx.rehash()
            for i in range(num_outputs):
                temp_utxos.append(UTXO(tx.malfixsha256, i, split_value))
            temp_utxos = temp_utxos[num_inputs:]

            block.vtx.append(tx)

            # Test the block periodically, if we're close to maxblocksize
            if (get_virtual_size(block) > MAX_BLOCK_BASE_SIZE - 1000):
                self.update_witness_block_with_transactions(block, [])
                test_witness_block(self.nodes[0].rpc, self.test_node, block, with_witness=True, accepted=False)
                test_witness_block(self.nodes[0].rpc, self.test_node, block, with_witness=False, accepted=True)
                block = self.build_next_block()

        if (not used_sighash_single_out_of_bounds):
            self.log.info("WARNING: this test run didn't attempt SIGHASH_SINGLE with out-of-bounds index value")
        # Test the transactions we've added to the block
        if (len(block.vtx) > 1):
            self.update_witness_block_with_transactions(block, [])
            test_witness_block(self.nodes[0].rpc, self.test_node, block, with_witness=True, accepted=False)
            test_witness_block(self.nodes[0].rpc, self.test_node, block, with_witness=False, accepted=True)

        # Now test witness version 0 P2PKH transactions
        pubkeyhash = hash160(pubkey)
        script_pkh = CScript([OP_0, pubkeyhash])
        tx = CTransaction()
        tx.vin.append(CTxIn(COutPoint(temp_utxos[0].sha256, temp_utxos[0].n), b""))
        tx.vout.append(CTxOut(temp_utxos[0].nValue, script_pkh))
        tx.wit.vtxinwit.append(CTxInWitness())
        sign_p2pk_witness_input(witness_program, tx, 0, SIGHASH_ALL, temp_utxos[0].nValue, key)
        tx2 = CTransaction()
        tx2.vin.append(CTxIn(COutPoint(tx.malfixsha256, 0), b""))
        tx2.vout.append(CTxOut(tx.vout[0].nValue, CScript([OP_TRUE])))

        script = get_p2pkh_script(pubkeyhash)
        sig_hash = SegwitVersion1SignatureHash(script, tx2, 0, SIGHASH_ALL, tx.vout[0].nValue)
        signature = key.sign(sig_hash) + b'\x01'  # 0x1 is SIGHASH_ALL

        # Check that we can have a scriptSig
        tx2.vin[0].scriptSig = CScript([signature, pubkey])
        block = self.build_next_block()
        self.update_witness_block_with_transactions(block, [tx, tx2])
        test_witness_block(self.nodes[0].rpc, self.test_node, block, with_witness=True, accepted=False)
        test_witness_block(self.nodes[0].rpc, self.test_node, block, with_witness=False, accepted=True)

        temp_utxos.pop(0)

        # Update self.utxos for later tests by creating two outputs
        # that consolidate all the coins in temp_utxos.
        output_value = sum(i.nValue for i in temp_utxos) // 2

        tx = CTransaction()
        index = 0
        # Just spend to our usual anyone-can-spend output
        tx.vout = [CTxOut(output_value, CScript([OP_TRUE]))] * 2
        for i in temp_utxos:
            # Use SIGHASH_ALL|SIGHASH_ANYONECANPAY so we can build up
            # the signatures as we go.
            tx.vin.append(CTxIn(COutPoint(i.sha256, i.n), b""))
            tx.wit.vtxinwit.append(CTxInWitness())
            sign_p2pk_witness_input(witness_program, tx, index, SIGHASH_ALL | SIGHASH_ANYONECANPAY, i.nValue, key)
            index += 1
        block = self.build_next_block()
        self.update_witness_block_with_transactions(block, [tx])
        test_witness_block(self.nodes[0].rpc, self.test_node, block, with_witness=True, accepted=False)
        test_witness_block(self.nodes[0].rpc, self.test_node, block, with_witness=False, accepted=True)

        for i in range(len(tx.vout)):
            self.utxo.append(UTXO(tx.malfixsha256, i, tx.vout[i].nValue))

    @subtest
    def test_non_standard_witness_blinding(self):
        """Test behavior of unnecessary witnesses in transactions does not blind the node for the transaction"""

        # Create a p2sh output -- this is so we can pass the standardness
        # rules (an anyone-can-spend OP_TRUE would be rejected, if not wrapped
        # in P2SH).
        p2sh_program = CScript([OP_TRUE])
        p2sh_pubkey = hash160(p2sh_program)
        script_pubkey = CScript([OP_HASH160, p2sh_pubkey, OP_EQUAL])

        # Now check that unnecessary witnesses can't be used to blind a node
        # to a transaction, eg by violating standardness checks.
        tx = CTransaction()
        tx.vin.append(CTxIn(COutPoint(self.utxo[0].sha256, self.utxo[0].n), b""))
        tx.vout.append(CTxOut(self.utxo[0].nValue - 1000, script_pubkey))
        tx.rehash()
        test_transaction_acceptance(self.nodes[0].rpc, self.test_node, tx, with_witness=False, accepted=True)
        self.nodes[0].generate(1, self.signblockprivkeys)
        sync_blocks(self.nodes)

        # We'll add an unnecessary witness to this transaction that would cause
        # it to be non-standard, to test that violating policy with a witness
        # doesn't blind a node to a transaction.  Transactions
        # rejected for having a witness shouldn't be added
        # to the rejection cache.
        tx2 = CTransaction()
        tx2.vin.append(CTxIn(COutPoint(tx.malfixsha256, 0), CScript([p2sh_program])))
        tx2.vout.append(CTxOut(tx.vout[0].nValue - 1000, script_pubkey))
        tx2.wit.vtxinwit.append(CTxInWitness())
        tx2.wit.vtxinwit[0].scriptWitness.stack = [b'a' * 400]
        tx2.rehash()
        # This will be rejected due to a policy check:
        # No witness is allowed, since it is not a witness program but a p2sh program
        test_transaction_acceptance(self.nodes[1].rpc, self.std_node, tx2, with_witness=True, accepted=False)

        # If we send without witness, it should be accepted.
        test_transaction_acceptance(self.nodes[1].rpc, self.std_node, tx2, with_witness=False, accepted=True)

        # Now create a new anyone-can-spend utxo for the next test.
        tx3 = CTransaction()
        tx3.vin.append(CTxIn(COutPoint(tx2.malfixsha256, 0), CScript([p2sh_program])))
        tx3.vout.append(CTxOut(tx2.vout[0].nValue - 1000, CScript([OP_TRUE, OP_DROP] * 15 + [OP_TRUE])))
        tx3.rehash()
        test_transaction_acceptance(self.nodes[0].rpc, self.test_node, tx2, with_witness=True, accepted=True)

        test_transaction_acceptance(self.nodes[0].rpc, self.test_node, tx3, with_witness=True, accepted=True)

        self.nodes[0].generate(1, self.signblockprivkeys)
        sync_blocks(self.nodes)

        # Update our utxo list; we spent the first entry.
        self.utxo.pop(0)
        self.utxo.append(UTXO(tx3.malfixsha256, 0, tx3.vout[0].nValue))

    @subtest
    def test_non_standard_witness(self):
        """Test detection of non-standard P2WSH witness"""
        pad = chr(1).encode('latin-1')

        # Create scripts for tests
        scripts = []
        scripts.append(CScript([OP_DROP] * 100))
        scripts.append(CScript([OP_DROP] * 99))
        scripts.append(CScript([pad * 59] * 59 + [OP_DROP] * 60))
        scripts.append(CScript([pad * 59] * 59 + [OP_DROP] * 61))

        p2wsh_scripts = []

        tx = CTransaction()
        tx.vin.append(CTxIn(COutPoint(self.utxo[0].sha256, self.utxo[0].n), b""))

        # For each script, generate a pair of P2WSH and P2SH-P2WSH output.
        outputvalue = (self.utxo[0].nValue - 1000) // (len(scripts) * 2)
        for i in scripts:
            p2wsh = CScript([OP_0, sha256(i)])
            p2sh = hash160(p2wsh)
            p2wsh_scripts.append(p2wsh)
            tx.vout.append(CTxOut(outputvalue, p2wsh))
            tx.vout.append(CTxOut(outputvalue, CScript([OP_HASH160, p2sh, OP_EQUAL])))
        tx.rehash()
        txid = tx.malfixsha256
        test_transaction_acceptance(self.nodes[0].rpc, self.test_node, tx, with_witness=True, accepted=True)

        self.nodes[0].generate(1, self.signblockprivkeys)
        sync_blocks(self.nodes)

        # Creating transactions for tests
        p2wsh_txs = []
        p2sh_txs = []
        for i in range(len(scripts)):
            p2wsh_tx = CTransaction()
            p2wsh_tx.vin.append(CTxIn(COutPoint(txid, i * 2)))
            p2wsh_tx.vout.append(CTxOut(outputvalue - 5000, CScript([OP_0, hash160(hex_str_to_bytes(""))])))
            p2wsh_tx.wit.vtxinwit.append(CTxInWitness())
            p2wsh_tx.rehash()
            p2wsh_txs.append(p2wsh_tx)
            p2sh_tx = CTransaction()
            p2sh_tx.vin.append(CTxIn(COutPoint(txid, i * 2 + 1), CScript([p2wsh_scripts[i]])))
            p2sh_tx.vout.append(CTxOut(outputvalue - 5000, CScript([OP_0, hash160(hex_str_to_bytes(""))])))
            p2sh_tx.wit.vtxinwit.append(CTxInWitness())
            p2sh_tx.rehash()
            p2sh_txs.append(p2sh_tx)

        # Testing native P2WSH
        # Witness stack size, excluding witnessScript, over 100 is non-standard
        p2wsh_txs[0].wit.vtxinwit[0].scriptWitness.stack = [pad] * 101 + [scripts[0]]
        test_transaction_acceptance(self.nodes[1].rpc, self.std_node, p2wsh_txs[0], with_witness=True, accepted=False)
<<<<<<< HEAD
        test_transaction_acceptance(self.nodes[1].rpc, self.std_node, p2wsh_txs[0], with_witness=False, accepted=False, reason=b'scriptpubkey')
        # Non-standard nodes should accept
        test_transaction_acceptance(self.nodes[0].rpc, self.test_node, p2wsh_txs[0], with_witness=True, accepted=False)
=======
        test_transaction_acceptance(self.nodes[1].rpc, self.std_node, p2wsh_txs[0], with_witness=False, accepted=True)
        # Non-standard nodes should accept
>>>>>>> d9bc973f
        test_transaction_acceptance(self.nodes[0].rpc, self.test_node, p2wsh_txs[0], with_witness=False, accepted=True)

        # Stack element size over 80 bytes is non-standard
        p2wsh_txs[1].wit.vtxinwit[0].scriptWitness.stack = [pad * 81] * 100 + [scripts[1]]
        test_transaction_acceptance(self.nodes[1].rpc, self.std_node, p2wsh_txs[1], with_witness=True, accepted=False)
<<<<<<< HEAD
        test_transaction_acceptance(self.nodes[1].rpc, self.std_node, p2wsh_txs[1], with_witness=False, accepted=False, reason=b'scriptpubkey')
        # Non-standard nodes should accept
        test_transaction_acceptance(self.nodes[0].rpc, self.test_node, p2wsh_txs[1], with_witness=False, accepted=True)

        # Standard nodes should accept if element size is not over 80 bytes
        p2wsh_txs[1].wit.vtxinwit[0].scriptWitness.stack = [pad * 80] * 100 + [scripts[1]]
        test_transaction_acceptance(self.nodes[1].rpc, self.std_node, p2wsh_txs[1], with_witness=False, accepted=False, reason=b'scriptpubkey')
=======
        test_transaction_acceptance(self.nodes[1].rpc, self.std_node, p2wsh_txs[1], with_witness=False, accepted=True)
        # Non-standard nodes should accept
        test_transaction_acceptance(self.nodes[0].rpc, self.test_node, p2wsh_txs[1], with_witness=False, accepted=True)
        # Standard nodes should accept if element size is not over 80 bytes
        p2wsh_txs[1].wit.vtxinwit[0].scriptWitness.stack = [pad * 80] * 100 + [scripts[1]]
        test_transaction_acceptance(self.nodes[1].rpc, self.std_node, p2wsh_txs[1], with_witness=False, accepted=True)
>>>>>>> d9bc973f

        # witnessScript size at 3600 bytes is standard
        p2wsh_txs[2].wit.vtxinwit[0].scriptWitness.stack = [pad, pad, scripts[2]]
        test_transaction_acceptance(self.nodes[0].rpc, self.test_node, p2wsh_txs[2], with_witness=True, accepted=False)
        test_transaction_acceptance(self.nodes[0].rpc, self.test_node, p2wsh_txs[2], with_witness=False, accepted=True)

        test_transaction_acceptance(self.nodes[1].rpc, self.std_node, p2wsh_txs[2], with_witness=True, accepted=False)
<<<<<<< HEAD
        test_transaction_acceptance(self.nodes[1].rpc, self.std_node, p2wsh_txs[2], with_witness=False, accepted=False, reason=b'scriptpubkey')
=======
        test_transaction_acceptance(self.nodes[1].rpc, self.std_node, p2wsh_txs[2], with_witness=False, accepted=True)
>>>>>>> d9bc973f

        # witnessScript size at 3601 bytes is non-standard
        p2wsh_txs[3].wit.vtxinwit[0].scriptWitness.stack = [pad, pad, pad, scripts[3]]
        test_transaction_acceptance(self.nodes[1].rpc, self.std_node, p2wsh_txs[3], with_witness=True, accepted=False)
<<<<<<< HEAD
        test_transaction_acceptance(self.nodes[1].rpc, self.std_node, p2wsh_txs[3], with_witness=False, accepted=False, reason=b'scriptpubkey')
        # Non-standard nodes should accept
        test_transaction_acceptance(self.nodes[0].rpc, self.test_node, p2wsh_txs[3], with_witness=True, accepted=False)
=======
        test_transaction_acceptance(self.nodes[1].rpc, self.std_node, p2wsh_txs[3], with_witness=False, accepted=True)
        # Non-standard nodes should accept
        test_transaction_acceptance(self.nodes[0].rpc, self.test_node, p2wsh_txs[3], with_witness=True, accepted=True)
>>>>>>> d9bc973f
        test_transaction_acceptance(self.nodes[0].rpc, self.test_node, p2wsh_txs[3], with_witness=False, accepted=True)

        # Repeating the same tests with P2SH-P2WSH
        p2sh_txs[0].wit.vtxinwit[0].scriptWitness.stack = [pad] * 101 + [scripts[0]]
        test_transaction_acceptance(self.nodes[1].rpc, self.std_node, p2sh_txs[0], with_witness=True, accepted=False)
<<<<<<< HEAD
        test_transaction_acceptance(self.nodes[1].rpc, self.std_node, p2sh_txs[0], with_witness=False, accepted=False, reason=b'scriptpubkey')

        test_transaction_acceptance(self.nodes[0].rpc, self.test_node, p2sh_txs[0], with_witness=True, accepted=False)
=======
        test_transaction_acceptance(self.nodes[1].rpc, self.std_node, p2sh_txs[0], with_witness=False, accepted=True)

        test_transaction_acceptance(self.nodes[0].rpc, self.test_node, p2sh_txs[0], with_witness=True, accepted=True)
>>>>>>> d9bc973f
        test_transaction_acceptance(self.nodes[0].rpc, self.test_node, p2sh_txs[0], with_witness=False, accepted=True)

        p2sh_txs[1].wit.vtxinwit[0].scriptWitness.stack = [pad * 81] * 100 + [scripts[1]]
        test_transaction_acceptance(self.nodes[1].rpc, self.std_node, p2sh_txs[1], with_witness=True, accepted=False)
<<<<<<< HEAD
        test_transaction_acceptance(self.nodes[1].rpc, self.std_node, p2sh_txs[1], with_witness=False, accepted=False, reason=b'scriptpubkey')

        test_transaction_acceptance(self.nodes[0].rpc, self.test_node, p2sh_txs[1], with_witness=True, accepted=False)
        test_transaction_acceptance(self.nodes[0].rpc, self.test_node, p2sh_txs[1], with_witness=False, accepted=True)

        p2sh_txs[1].wit.vtxinwit[0].scriptWitness.stack = [pad * 80] * 100 + [scripts[1]]
        test_transaction_acceptance(self.nodes[1].rpc, self.std_node, p2sh_txs[1], with_witness=True, accepted=False)
        test_transaction_acceptance(self.nodes[1].rpc, self.std_node, p2sh_txs[1], with_witness=False, accepted=False)
=======
        test_transaction_acceptance(self.nodes[1].rpc, self.std_node, p2sh_txs[1], with_witness=False, accepted=True)

        test_transaction_acceptance(self.nodes[0].rpc, self.test_node, p2sh_txs[1], with_witness=True, accepted=True)
        test_transaction_acceptance(self.nodes[0].rpc, self.test_node, p2sh_txs[1], with_witness=False, accepted=True)

        p2sh_txs[1].wit.vtxinwit[0].scriptWitness.stack = [pad * 80] * 100 + [scripts[1]]
        test_transaction_acceptance(self.nodes[1].rpc, self.std_node, p2sh_txs[1], with_witness=True, accepted=True)
        test_transaction_acceptance(self.nodes[1].rpc, self.std_node, p2sh_txs[1], with_witness=False, accepted=True)
>>>>>>> d9bc973f

        p2sh_txs[2].wit.vtxinwit[0].scriptWitness.stack = [pad, pad, scripts[2]]
        test_transaction_acceptance(self.nodes[0].rpc, self.test_node, p2sh_txs[2], with_witness=True, accepted=False)
        test_transaction_acceptance(self.nodes[0].rpc, self.test_node, p2sh_txs[2], with_witness=False, accepted=True)

        test_transaction_acceptance(self.nodes[1].rpc, self.std_node, p2sh_txs[2], with_witness=True, accepted=False)
<<<<<<< HEAD
        test_transaction_acceptance(self.nodes[1].rpc, self.std_node, p2sh_txs[2], with_witness=False, accepted=False, reason=b'scriptpubkey')

        p2sh_txs[3].wit.vtxinwit[0].scriptWitness.stack = [pad, pad, pad, scripts[3]]
        test_transaction_acceptance(self.nodes[1].rpc, self.std_node, p2sh_txs[3], with_witness=True, accepted=False)
        test_transaction_acceptance(self.nodes[1].rpc, self.std_node, p2sh_txs[3], with_witness=False, accepted=False, reason=b'scriptpubkey')

        test_transaction_acceptance(self.nodes[0].rpc, self.test_node, p2sh_txs[3], with_witness=True, accepted=False)
=======
        test_transaction_acceptance(self.nodes[1].rpc, self.std_node, p2sh_txs[2], with_witness=False, accepted=True)

        p2sh_txs[3].wit.vtxinwit[0].scriptWitness.stack = [pad, pad, pad, scripts[3]]
        test_transaction_acceptance(self.nodes[1].rpc, self.std_node, p2sh_txs[3], with_witness=True, accepted=False)
        test_transaction_acceptance(self.nodes[1].rpc, self.std_node, p2sh_txs[3], with_witness=False, accepted=True)

        test_transaction_acceptance(self.nodes[0].rpc, self.test_node, p2sh_txs[3], with_witness=True, accepted=True)
>>>>>>> d9bc973f
        test_transaction_acceptance(self.nodes[0].rpc, self.test_node, p2sh_txs[3], with_witness=False, accepted=True)

        self.nodes[0].generate(1, self.signblockprivkeys)  # Mine and clean up the mempool of non-standard node
        # Valid but non-standard transactions in a block should be accepted by standard node
        sync_blocks(self.nodes)
        assert_equal(len(self.nodes[0].getrawmempool()), 0)
        assert_equal(len(self.nodes[1].getrawmempool()), 0)

        self.utxo.pop(0)
        self.utxo.append(UTXO(p2wsh_txs[0].malfixsha256, 0, p2wsh_txs[0].vout[0].nValue))

    @subtest
    def test_upgrade_after_activation(self):
        """Test the behavior of starting up a segwit-aware node after the softfork has activated."""

        # Restart with the new binary
        self.stop_node(2)
        self.start_node(2, extra_args=["-vbparams=segwit:0:999999999999"])
        connect_nodes(self.nodes[0], 2)

        sync_blocks(self.nodes)

        # Make sure that this peer thinks segwit has activated.
        assert(get_bip9_status(self.nodes[2], 'segwit')['status'] == "active")

        # Make sure this peer's blocks match those of node0.
        height = self.nodes[2].getblockcount()
        while height >= 0:
            block_hash = self.nodes[2].getblockhash(height)
            assert_equal(block_hash, self.nodes[0].getblockhash(height))
            assert_equal(self.nodes[0].getblock(block_hash), self.nodes[2].getblock(block_hash))
            height -= 1

    @subtest
    def test_witness_sigops(self):
        """Test sigop counting is correct inside witnesses."""

        # Keep this under MAX_OPS_PER_SCRIPT (201)
        witness_program = CScript([OP_TRUE, OP_IF, OP_TRUE, OP_ELSE] + [OP_CHECKMULTISIG] * 5 + [OP_CHECKSIG] * 193 + [OP_ENDIF])
        witness_hash = sha256(witness_program)
        script_pubkey = CScript([OP_0, witness_hash])

        sigops_per_script = 20 * 5 + 193 * 1
        # We'll produce 2 extra outputs, one with a program that would take us
        # over max sig ops, and one with a program that would exactly reach max
        # sig ops
        outputs = (MAX_SIGOP_COST // sigops_per_script) + 2
        extra_sigops_available = MAX_SIGOP_COST % sigops_per_script

        # We chose the number of checkmultisigs/checksigs to make this work:
        assert(extra_sigops_available < 100)  # steer clear of MAX_OPS_PER_SCRIPT

        # This script, when spent with the first
        # N(=MAX_SIGOP_COST//sigops_per_script) outputs of our transaction,
        # would push us just over the block sigop limit.
        witness_program_toomany = CScript([OP_TRUE, OP_IF, OP_TRUE, OP_ELSE] + [OP_CHECKSIG] * (extra_sigops_available + 1) + [OP_ENDIF])
        witness_hash_toomany = sha256(witness_program_toomany)
        script_pubkey_toomany = CScript([OP_0, witness_hash_toomany])

        # If we spend this script instead, we would exactly reach our sigop
        # limit (for witness sigops).
        witness_program_justright = CScript([OP_TRUE, OP_IF, OP_TRUE, OP_ELSE] + [OP_CHECKSIG] * (extra_sigops_available) + [OP_ENDIF])
        witness_hash_justright = sha256(witness_program_justright)
        script_pubkey_justright = CScript([OP_0, witness_hash_justright])

        # First split our available utxo into a bunch of outputs
        split_value = self.utxo[0].nValue // outputs
        tx = CTransaction()
        tx.vin.append(CTxIn(COutPoint(self.utxo[0].sha256, self.utxo[0].n), b""))
        for i in range(outputs):
            tx.vout.append(CTxOut(split_value, script_pubkey))
        tx.vout[-2].scriptPubKey = script_pubkey_toomany
        tx.vout[-1].scriptPubKey = script_pubkey_justright
        tx.rehash()

        block_1 = self.build_next_block()
        self.update_witness_block_with_transactions(block_1, [tx])
        test_witness_block(self.nodes[0].rpc, self.test_node, block_1, with_witness=True, accepted=False)
        test_witness_block(self.nodes[0].rpc, self.test_node, block_1, with_witness=False,accepted=True)

        tx2 = CTransaction()
        # If we try to spend the first n-1 outputs from tx, that should be
        # too many sigops.
        total_value = 0
        for i in range(outputs - 1):
            tx2.vin.append(CTxIn(COutPoint(tx.malfixsha256, i), b""))
            tx2.wit.vtxinwit.append(CTxInWitness())
            tx2.wit.vtxinwit[-1].scriptWitness.stack = [witness_program]
            total_value += tx.vout[i].nValue
        tx2.wit.vtxinwit[-1].scriptWitness.stack = [witness_program_toomany]
        tx2.vout.append(CTxOut(total_value, CScript([OP_TRUE])))
        tx2.rehash()

        block_2 = self.build_next_block()
        self.update_witness_block_with_transactions(block_2, [tx2])
        test_witness_block(self.nodes[0].rpc, self.test_node, block_2, with_witness=True,accepted=False)

        # Try dropping the last input in tx2, and add an output that has
        # too many sigops (contributing to legacy sigop count).
        checksig_count = (extra_sigops_available // 4) + 1
        script_pubkey_checksigs = CScript([OP_CHECKSIG] * checksig_count)
        tx2.vout.append(CTxOut(0, script_pubkey_checksigs))
        tx2.vin.pop()
        tx2.wit.vtxinwit.pop()
        tx2.vout[0].nValue -= tx.vout[-2].nValue
        tx2.rehash()
        block_3 = self.build_next_block()
        self.update_witness_block_with_transactions(block_3, [tx2])
        test_witness_block(self.nodes[0].rpc, self.test_node, block_3, with_witness=True,accepted=False)

        # If we drop the last checksig in this output, the tx should succeed.
        block_4 = self.build_next_block()
        tx2.vout[-1].scriptPubKey = CScript([OP_CHECKSIG] * (checksig_count - 1))
        tx2.rehash()
        self.update_witness_block_with_transactions(block_4, [tx2], with_witness=True)
        test_witness_block(self.nodes[0].rpc, self.test_node, block_4, with_witness=True,accepted=False)
        test_witness_block(self.nodes[0].rpc, self.test_node, block_4, with_witness=False,accepted=True)

        # Reset the tip back down for the next test
        sync_blocks(self.nodes)
        for x in self.nodes:
            x.invalidateblock(block_4.hash)

        # Try replacing the last input of tx2 to be spending the last
        # output of tx
        block_5 = self.build_next_block()
        tx2.vout.pop()
        tx2.vin.append(CTxIn(COutPoint(tx.malfixsha256, outputs - 1), b""))
        tx2.wit.vtxinwit.append(CTxInWitness())
        tx2.wit.vtxinwit[-1].scriptWitness.stack = [witness_program_justright]
        tx2.rehash()
        self.update_witness_block_with_transactions(block_5, [tx2])
        test_witness_block(self.nodes[0].rpc, self.test_node, block_5, with_witness=True,accepted=False)
        test_witness_block(self.nodes[0].rpc, self.test_node, block_5, with_witness=False,accepted=True)

        # TODO: test p2sh sigop counting

if __name__ == '__main__':
    SegWitTest().main()<|MERGE_RESOLUTION|>--- conflicted
+++ resolved
@@ -399,32 +399,20 @@
 
         self.test_node.announce_block_and_wait_for_getdata(block1, use_header=False)
         assert(self.test_node.last_message["getdata"].inv[0].type == blocktype)
-<<<<<<< HEAD
         test_witness_block(self.nodes[0].rpc, self.test_node, block1, with_witness=True, accepted=True)
-=======
-        test_witness_block(self.nodes[0].rpc, self.test_node, block1, True, True)
->>>>>>> d9bc973f
 
         block2 = self.build_next_block(version=4)
         block2.solve(self.signblockprivkeys)
 
         self.test_node.announce_block_and_wait_for_getdata(block2, use_header=True)
         assert(self.test_node.last_message["getdata"].inv[0].type == blocktype)
-<<<<<<< HEAD
         test_witness_block(self.nodes[0].rpc, self.test_node, block2, with_witness=True, accepted=True)
-=======
-        test_witness_block(self.nodes[0].rpc, self.test_node, block2, True, True)
->>>>>>> d9bc973f
 
         block3 = self.build_next_block(version=(VB_TOP_BITS | (1 << 15)))
         block3.solve(self.signblockprivkeys)
         self.test_node.announce_block_and_wait_for_getdata(block3, use_header=True)
         assert(self.test_node.last_message["getdata"].inv[0].type == blocktype)
-<<<<<<< HEAD
         test_witness_block(self.nodes[0].rpc, self.test_node, block3, with_witness=True, accepted=True)
-=======
-        test_witness_block(self.nodes[0].rpc, self.test_node, block3, True, True)
->>>>>>> d9bc973f
 
         # Check that we can getdata for witness blocks or regular blocks,
         # and the right thing happens.
@@ -554,10 +542,6 @@
         test_witness_block(self.nodes[0], self.test_node, block, with_witness=True, accepted=False)
         test_witness_block(self.nodes[0], self.test_node, block, with_witness=False, accepted=True)
 
-<<<<<<< HEAD
-        #when p2sh-segwit addresses are disabled, this output is not accepted
-=======
->>>>>>> d9bc973f
         p2sh_p2wsh_tx = CTransaction()
         p2sh_p2wsh_tx.vin = [CTxIn(COutPoint(txid, 1), CScript([script_pubkey]))]
         p2sh_p2wsh_tx.vout = [CTxOut(value, CScript([OP_TRUE]))]
@@ -567,10 +551,6 @@
 
         block = self.build_next_block()
         self.update_witness_block_with_transactions(block, [p2sh_p2wsh_tx], with_witness=True)
-<<<<<<< HEAD
-=======
-
->>>>>>> d9bc973f
         test_witness_block(self.nodes[0], self.test_node, block, with_witness=True, accepted=False)
         test_witness_block(self.nodes[0], self.test_node, block, with_witness=False, accepted=True)
 
@@ -735,13 +715,9 @@
 
         # This is always accepted, since the mempool policy is to consider segwit as always active
         # and thus allow segwit outputs
-<<<<<<< HEAD
         # tapyrus witness is non std
         test_transaction_acceptance(self.nodes[1].rpc, self.std_node, tx, with_witness=False, accepted=False, reason=b"scriptpubkey")
         test_transaction_acceptance(self.nodes[0].rpc, self.test_node, tx, with_witness=False, accepted=True)
-=======
-        test_transaction_acceptance(self.nodes[1].rpc, self.std_node, tx, with_witness=False, accepted=True)
->>>>>>> d9bc973f
 
         # Now create something that looks like a P2PKH output. This won't be spendable.
         script_pubkey = CScript([OP_0, hash160(witness_hash)])
@@ -753,12 +729,8 @@
         tx2.wit.vtxinwit[0].scriptWitness.stack = [witness_program]
         tx2.rehash()
 
-<<<<<<< HEAD
         test_transaction_acceptance(self.nodes[1].rpc, self.std_node, tx2, with_witness=False, accepted=False, reason=b"scriptpubkey")
         test_transaction_acceptance(self.nodes[0].rpc, self.test_node, tx2, with_witness=False, accepted=True)
-=======
-        test_transaction_acceptance(self.nodes[1].rpc, self.std_node, tx2, with_witness=False, accepted=True)
->>>>>>> d9bc973f
         # Now update self.utxo for later tests.
         tx3 = CTransaction()
         # tx and tx2 were both accepted.  Don't bother trying to reclaim the
@@ -769,7 +741,6 @@
         tx3.wit.vtxinwit.append(CTxInWitness())
         tx3.wit.vtxinwit[0].scriptWitness.stack = [witness_program]
         tx3.rehash()
-<<<<<<< HEAD
 
         # Just check mempool acceptance, but don't add the transaction to the mempool, since witness is disallowed
         # in blocks and the tx is impossible to mine right now.
@@ -787,33 +758,6 @@
         self.utxo.pop(0)
         self.utxo.append(UTXO(tx3.malfixsha256, 0, tx3.vout[0].nValue))
         assert_equal(len(self.nodes[1].getrawmempool()), 0)
-=======
-        if self.segwit_status != 'active':
-            # Just check mempool acceptance, but don't add the transaction to the mempool, since witness is disallowed
-            # in blocks and the tx is impossible to mine right now.
-            assert_raises_rpc_error(-22, "TX decode failed", self.nodes[0].testmempoolaccept, [bytes_to_hex_str(tx3.serialize_with_witness(with_scriptsig=True))])
-            assert_equal(self.nodes[0].testmempoolaccept([bytes_to_hex_str(tx3.serialize())]), [{'txid': tx3.hashMalFix, 'allowed': True }])
-            # Create the same output as tx3, but by replacing tx
-            tx3_out = tx3.vout[0]
-            tx3 = tx
-            tx3.vout = [tx3_out]
-            tx3.rehash()
-            assert_equal(self.nodes[0].testmempoolaccept([bytes_to_hex_str(tx3.serialize_with_witness(with_scriptsig=True))]), [{'txid': tx3.hashMalFix, 'allowed':  True}])
-            test_transaction_acceptance(self.nodes[0].rpc, self.test_node, tx3, with_witness=False, accepted=True)
-            self.nodes[0].generate(1, self.signblockprivkeys)
-            sync_blocks(self.nodes)
-            self.utxo.pop(0)
-            self.utxo.append(UTXO(tx3.malfixsha256, 0, tx3.vout[0].nValue))
-            assert_equal(len(self.nodes[1].getrawmempool()), 0)
-        else:
-            test_transaction_acceptance(self.nodes[0].rpc, self.test_node, tx3, with_witness=True, accepted=False)
-            test_transaction_acceptance(self.nodes[0].rpc, self.test_node, tx3, with_witness=False, accepted=True)
-            self.nodes[0].generate(1, self.signblockprivkeys)
-            sync_blocks(self.nodes)
-            self.utxo.pop(0)
-            self.utxo.append(UTXO(tx3.malfixsha256, 0, tx3.vout[0].nValue))
-            assert_equal(len(self.nodes[1].getrawmempool()), 0)
->>>>>>> d9bc973f
 
 
 
@@ -1452,18 +1396,12 @@
         # Also check that old_node gets a tx announcement, even though this is
         # a witness transaction.
         self.old_node.wait_for_inv([CInv(1, tx2.malfixsha256)])  # wait until tx2 was inv'ed
-<<<<<<< HEAD
         self.nodes[0].generate(1, self.signblockprivkeys)
         assert_equal(len(self.nodes[0].getrawmempool()), 0)
 
         test_transaction_acceptance(self.nodes[0].rpc, self.test_node, tx3, with_witness=True, accepted=False)
         test_transaction_acceptance(self.nodes[0].rpc, self.test_node, tx3, with_witness=False, accepted=True)
         #self.old_node.wait_for_inv([CInv(1, tx3.malfixsha256)])
-=======
-        test_transaction_acceptance(self.nodes[0].rpc, self.test_node, tx3, with_witness=True, accepted=False)
-        test_transaction_acceptance(self.nodes[0].rpc, self.test_node, tx3, with_witness=False, accepted=True)
-        self.old_node.wait_for_inv([CInv(1, tx3.malfixsha256)])
->>>>>>> d9bc973f
 
         block = self.build_next_block()
         self.update_witness_block_with_transactions(block, [tx3])
@@ -1567,12 +1505,9 @@
         # even with fRequireStandard=false.
         test_transaction_acceptance(self.nodes[0].rpc, self.test_node, tx3, with_witness=True, accepted=False)
         test_transaction_acceptance(self.nodes[0].rpc, self.test_node, tx3, with_witness=False, accepted=True)
-<<<<<<< HEAD
 
         test_transaction_acceptance(self.nodes[1].rpc, self.std_node, tx3, with_witness=True, accepted=False)
         test_transaction_acceptance(self.nodes[1].rpc, self.std_node, tx3, with_witness=False, accepted=False)
-=======
->>>>>>> d9bc973f
         self.test_node.sync_with_ping()
         #with mininode_lock:
         #    assert(b"reserved for soft-fork upgrades" in self.test_node.last_message["reject"].reason)
@@ -1675,13 +1610,10 @@
         # Should pass policy test.
         test_transaction_acceptance(self.nodes[0].rpc, self.test_node, tx2, with_witness=True, accepted=False)
         test_transaction_acceptance(self.nodes[0].rpc, self.test_node, tx2, with_witness=False, accepted=True)
-<<<<<<< HEAD
 
         test_transaction_acceptance(self.nodes[1].rpc, self.std_node, tx2, with_witness=True, accepted=False)
         test_transaction_acceptance(self.nodes[1].rpc, self.std_node, tx2, with_witness=False, accepted=False, reason=b'scriptpubkey')
 
-=======
->>>>>>> d9bc973f
         # and passes consensus.
         block = self.build_next_block()
         self.update_witness_block_with_transactions(block, [tx2])
@@ -1704,13 +1636,10 @@
         # Should pass policy test.
         test_transaction_acceptance(self.nodes[0].rpc, self.test_node, tx3, with_witness=True, accepted=False)
         test_transaction_acceptance(self.nodes[0].rpc, self.test_node, tx3, with_witness=False, accepted=True)
-<<<<<<< HEAD
 
         test_transaction_acceptance(self.nodes[1].rpc, self.std_node, tx3, with_witness=True, accepted=False)
         test_transaction_acceptance(self.nodes[1].rpc, self.std_node, tx3, with_witness=False, accepted=True)
 
-=======
->>>>>>> d9bc973f
         # and passes consensus.
         block = self.build_next_block()
         self.update_witness_block_with_transactions(block, [tx3])
@@ -1730,13 +1659,10 @@
         # Should pass policy test.
         test_transaction_acceptance(self.nodes[0].rpc, self.test_node, tx4, with_witness=True, accepted=False)
         test_transaction_acceptance(self.nodes[0].rpc, self.test_node, tx4, with_witness=False, accepted=True)
-<<<<<<< HEAD
 
         test_transaction_acceptance(self.nodes[1].rpc, self.std_node, tx4, with_witness=True, accepted=False)
         test_transaction_acceptance(self.nodes[1].rpc, self.std_node, tx4, with_witness=False, accepted=True)
 
-=======
->>>>>>> d9bc973f
         block = self.build_next_block()
         self.update_witness_block_with_transactions(block, [tx4])
         test_witness_block(self.nodes[0].rpc, self.test_node, block, with_witness=True,accepted=False)
@@ -2040,20 +1966,14 @@
         # Witness stack size, excluding witnessScript, over 100 is non-standard
         p2wsh_txs[0].wit.vtxinwit[0].scriptWitness.stack = [pad] * 101 + [scripts[0]]
         test_transaction_acceptance(self.nodes[1].rpc, self.std_node, p2wsh_txs[0], with_witness=True, accepted=False)
-<<<<<<< HEAD
         test_transaction_acceptance(self.nodes[1].rpc, self.std_node, p2wsh_txs[0], with_witness=False, accepted=False, reason=b'scriptpubkey')
         # Non-standard nodes should accept
         test_transaction_acceptance(self.nodes[0].rpc, self.test_node, p2wsh_txs[0], with_witness=True, accepted=False)
-=======
-        test_transaction_acceptance(self.nodes[1].rpc, self.std_node, p2wsh_txs[0], with_witness=False, accepted=True)
-        # Non-standard nodes should accept
->>>>>>> d9bc973f
         test_transaction_acceptance(self.nodes[0].rpc, self.test_node, p2wsh_txs[0], with_witness=False, accepted=True)
 
         # Stack element size over 80 bytes is non-standard
         p2wsh_txs[1].wit.vtxinwit[0].scriptWitness.stack = [pad * 81] * 100 + [scripts[1]]
         test_transaction_acceptance(self.nodes[1].rpc, self.std_node, p2wsh_txs[1], with_witness=True, accepted=False)
-<<<<<<< HEAD
         test_transaction_acceptance(self.nodes[1].rpc, self.std_node, p2wsh_txs[1], with_witness=False, accepted=False, reason=b'scriptpubkey')
         # Non-standard nodes should accept
         test_transaction_acceptance(self.nodes[0].rpc, self.test_node, p2wsh_txs[1], with_witness=False, accepted=True)
@@ -2061,14 +1981,6 @@
         # Standard nodes should accept if element size is not over 80 bytes
         p2wsh_txs[1].wit.vtxinwit[0].scriptWitness.stack = [pad * 80] * 100 + [scripts[1]]
         test_transaction_acceptance(self.nodes[1].rpc, self.std_node, p2wsh_txs[1], with_witness=False, accepted=False, reason=b'scriptpubkey')
-=======
-        test_transaction_acceptance(self.nodes[1].rpc, self.std_node, p2wsh_txs[1], with_witness=False, accepted=True)
-        # Non-standard nodes should accept
-        test_transaction_acceptance(self.nodes[0].rpc, self.test_node, p2wsh_txs[1], with_witness=False, accepted=True)
-        # Standard nodes should accept if element size is not over 80 bytes
-        p2wsh_txs[1].wit.vtxinwit[0].scriptWitness.stack = [pad * 80] * 100 + [scripts[1]]
-        test_transaction_acceptance(self.nodes[1].rpc, self.std_node, p2wsh_txs[1], with_witness=False, accepted=True)
->>>>>>> d9bc973f
 
         # witnessScript size at 3600 bytes is standard
         p2wsh_txs[2].wit.vtxinwit[0].scriptWitness.stack = [pad, pad, scripts[2]]
@@ -2076,43 +1988,26 @@
         test_transaction_acceptance(self.nodes[0].rpc, self.test_node, p2wsh_txs[2], with_witness=False, accepted=True)
 
         test_transaction_acceptance(self.nodes[1].rpc, self.std_node, p2wsh_txs[2], with_witness=True, accepted=False)
-<<<<<<< HEAD
         test_transaction_acceptance(self.nodes[1].rpc, self.std_node, p2wsh_txs[2], with_witness=False, accepted=False, reason=b'scriptpubkey')
-=======
-        test_transaction_acceptance(self.nodes[1].rpc, self.std_node, p2wsh_txs[2], with_witness=False, accepted=True)
->>>>>>> d9bc973f
 
         # witnessScript size at 3601 bytes is non-standard
         p2wsh_txs[3].wit.vtxinwit[0].scriptWitness.stack = [pad, pad, pad, scripts[3]]
         test_transaction_acceptance(self.nodes[1].rpc, self.std_node, p2wsh_txs[3], with_witness=True, accepted=False)
-<<<<<<< HEAD
         test_transaction_acceptance(self.nodes[1].rpc, self.std_node, p2wsh_txs[3], with_witness=False, accepted=False, reason=b'scriptpubkey')
         # Non-standard nodes should accept
         test_transaction_acceptance(self.nodes[0].rpc, self.test_node, p2wsh_txs[3], with_witness=True, accepted=False)
-=======
-        test_transaction_acceptance(self.nodes[1].rpc, self.std_node, p2wsh_txs[3], with_witness=False, accepted=True)
-        # Non-standard nodes should accept
-        test_transaction_acceptance(self.nodes[0].rpc, self.test_node, p2wsh_txs[3], with_witness=True, accepted=True)
->>>>>>> d9bc973f
         test_transaction_acceptance(self.nodes[0].rpc, self.test_node, p2wsh_txs[3], with_witness=False, accepted=True)
 
         # Repeating the same tests with P2SH-P2WSH
         p2sh_txs[0].wit.vtxinwit[0].scriptWitness.stack = [pad] * 101 + [scripts[0]]
         test_transaction_acceptance(self.nodes[1].rpc, self.std_node, p2sh_txs[0], with_witness=True, accepted=False)
-<<<<<<< HEAD
         test_transaction_acceptance(self.nodes[1].rpc, self.std_node, p2sh_txs[0], with_witness=False, accepted=False, reason=b'scriptpubkey')
 
         test_transaction_acceptance(self.nodes[0].rpc, self.test_node, p2sh_txs[0], with_witness=True, accepted=False)
-=======
-        test_transaction_acceptance(self.nodes[1].rpc, self.std_node, p2sh_txs[0], with_witness=False, accepted=True)
-
-        test_transaction_acceptance(self.nodes[0].rpc, self.test_node, p2sh_txs[0], with_witness=True, accepted=True)
->>>>>>> d9bc973f
         test_transaction_acceptance(self.nodes[0].rpc, self.test_node, p2sh_txs[0], with_witness=False, accepted=True)
 
         p2sh_txs[1].wit.vtxinwit[0].scriptWitness.stack = [pad * 81] * 100 + [scripts[1]]
         test_transaction_acceptance(self.nodes[1].rpc, self.std_node, p2sh_txs[1], with_witness=True, accepted=False)
-<<<<<<< HEAD
         test_transaction_acceptance(self.nodes[1].rpc, self.std_node, p2sh_txs[1], with_witness=False, accepted=False, reason=b'scriptpubkey')
 
         test_transaction_acceptance(self.nodes[0].rpc, self.test_node, p2sh_txs[1], with_witness=True, accepted=False)
@@ -2121,23 +2016,12 @@
         p2sh_txs[1].wit.vtxinwit[0].scriptWitness.stack = [pad * 80] * 100 + [scripts[1]]
         test_transaction_acceptance(self.nodes[1].rpc, self.std_node, p2sh_txs[1], with_witness=True, accepted=False)
         test_transaction_acceptance(self.nodes[1].rpc, self.std_node, p2sh_txs[1], with_witness=False, accepted=False)
-=======
-        test_transaction_acceptance(self.nodes[1].rpc, self.std_node, p2sh_txs[1], with_witness=False, accepted=True)
-
-        test_transaction_acceptance(self.nodes[0].rpc, self.test_node, p2sh_txs[1], with_witness=True, accepted=True)
-        test_transaction_acceptance(self.nodes[0].rpc, self.test_node, p2sh_txs[1], with_witness=False, accepted=True)
-
-        p2sh_txs[1].wit.vtxinwit[0].scriptWitness.stack = [pad * 80] * 100 + [scripts[1]]
-        test_transaction_acceptance(self.nodes[1].rpc, self.std_node, p2sh_txs[1], with_witness=True, accepted=True)
-        test_transaction_acceptance(self.nodes[1].rpc, self.std_node, p2sh_txs[1], with_witness=False, accepted=True)
->>>>>>> d9bc973f
 
         p2sh_txs[2].wit.vtxinwit[0].scriptWitness.stack = [pad, pad, scripts[2]]
         test_transaction_acceptance(self.nodes[0].rpc, self.test_node, p2sh_txs[2], with_witness=True, accepted=False)
         test_transaction_acceptance(self.nodes[0].rpc, self.test_node, p2sh_txs[2], with_witness=False, accepted=True)
 
         test_transaction_acceptance(self.nodes[1].rpc, self.std_node, p2sh_txs[2], with_witness=True, accepted=False)
-<<<<<<< HEAD
         test_transaction_acceptance(self.nodes[1].rpc, self.std_node, p2sh_txs[2], with_witness=False, accepted=False, reason=b'scriptpubkey')
 
         p2sh_txs[3].wit.vtxinwit[0].scriptWitness.stack = [pad, pad, pad, scripts[3]]
@@ -2145,15 +2029,6 @@
         test_transaction_acceptance(self.nodes[1].rpc, self.std_node, p2sh_txs[3], with_witness=False, accepted=False, reason=b'scriptpubkey')
 
         test_transaction_acceptance(self.nodes[0].rpc, self.test_node, p2sh_txs[3], with_witness=True, accepted=False)
-=======
-        test_transaction_acceptance(self.nodes[1].rpc, self.std_node, p2sh_txs[2], with_witness=False, accepted=True)
-
-        p2sh_txs[3].wit.vtxinwit[0].scriptWitness.stack = [pad, pad, pad, scripts[3]]
-        test_transaction_acceptance(self.nodes[1].rpc, self.std_node, p2sh_txs[3], with_witness=True, accepted=False)
-        test_transaction_acceptance(self.nodes[1].rpc, self.std_node, p2sh_txs[3], with_witness=False, accepted=True)
-
-        test_transaction_acceptance(self.nodes[0].rpc, self.test_node, p2sh_txs[3], with_witness=True, accepted=True)
->>>>>>> d9bc973f
         test_transaction_acceptance(self.nodes[0].rpc, self.test_node, p2sh_txs[3], with_witness=False, accepted=True)
 
         self.nodes[0].generate(1, self.signblockprivkeys)  # Mine and clean up the mempool of non-standard node
